<!-- markdownlint-disable MD041 -->
# megaTinyCore - Arduino support for all tinyAVR 0/1/2-Series
## News
### [Check it out, we have "discussions" now!](https://github.com/SpenceKonde/megaTinyCore/discussions)
Let's use that - it's better than gitter ever was, and it's all on one site.

### 2.6.0 is very nearly out

* The UPDI linux problem ix fixed. The event and logic library problems are fixed.
* The tuning bugs are fixed.
* All expected issues related to next toolchain version (>4k lines) should work.

All that remains is ensuring that everything that needs to be ported from DxCore is ported first. Oh, putting together the new toolchain version.

## WARNING: IDE 2.0.x unsupported and all versions prior to 2.0.0-RC9.2 known to have critical regressions
These bugs in the IDE prevent board settings from being correctly recognized. Pull-requests with workarounds to undocumented beta behaviour will not be accepted. [This thread tracks known issues with 2.0 and workarounds](https://github.com/SpenceKonde/megaTinyCore/discussions/760). If you use unsupported software please reproduce all issues in 1.8.13 before reporting.

V1.8.13 is the "golden version" and the only one I recommend. All the more recent ones gained bugs, and its the last version with a substantial improvement
V1.8.14+ are known to crash due to [a relative of this bug](https://github.com/arduino/arduino-cli/pull/1830) when you install the core manually in your arduino folder and not when you install the core via boards manager

### Notice Regarding Update Issues
Well, I screwed up fairly badly in handling the board manager json. The short version of the story is that I discovered a bug in 2.4.3 that required no changes to the core, just a board manager change. So I changed the json file (big mistake). Anyone who installed after that change would get a java null pointer exception when trying to upgrade. But I didn't realize this until I had already done a release in 2.5.x, then realized I'd missed that fix, and modified the board manager json after release. Then I finally made the connection between having done that and the flood of support inquiries relating to being unable to upgrade.

If you are impacted by this, exit all instances of the IDE, delete all folders within your Arduino15 folder (reinstalling the Arduino IDE won't fix the error - arduino15 is located in some other location depending on your operating system; on windows it's C:/Users/(your username)/AppData/Local/Arduino15 - note that AppData is hidden). Deleting the folders within Arduino15 instead of the whole Arduino15 folder will allow you to keep your saved preferences file, while getting rid of any trace of the mess that my defective board manager json made of your packages.

Sorry about that. I've put in place measures to ensure I don't make such a colossal screw-up again. That's what I deserve for trying to keep updates flowing while preoccupied by a chaotic relocation.

### **WARNING** Don't Buy Modern AVRs (Anything This Core Supports) on AliExpress or From eBay International Sellers
I buy a lot of electronics stuff on AliExpress. It's a great marketplace for things that are made by Chinese companies and are mostly generic. It is not a great place for the latest semiconductor product lines from major Western manufacturers, especially in the midst of a historic shortage of said chips. The modern AVR devices people have bought on there (when they have been found at all - they're rarely offered) are often reported to be fake or defective (like ATtiny412s that think they're 416s and may not correctly execute power on reset). For that matter, you probably don't want to buy any AVR microcontrollers on AliExpress... Assembled boards, like Arduino Nano clones, generally work if you avoid the ones with the third party LGT8 chips and watch out for the ones with the ATmega168p instead of the '328p - but there are a lot of reports of bogus microcontrollers (I have heard of fake ATtiny85s that were actually remarked ATtiny13s, for example). Buy them from reputable distributors like Digikey or Mouser (if in a hurry, and they're on backorder - which is the case for almost everything during the Great Chip Shortage of 2022 - buy from a reputable USA/EU-based scalper, to the extent that a reputable scalper can exist; If you're in a pinch and need small numbers of a part, I may know a guy who can help you out (email me) but his help doesn't come cheap).

## Using This Document
This document is best viewed online if you installed via board manager - [https://github.com/SpenceKonde/megaTinyCore](https://github.com/SpenceKonde/megaTinyCore)

## Getting Started
### [Wiring](Wiring.md)
### [Installation](Installation.md)
### **Arduino 1.8.13 is *strongly* recommended**
Older versions do not properly handle the programmers in the tools -> programmers menu, which degrades the UX rapidly as the number of installed cores increases. They are not suitable.

<<<<<<< HEAD
The newest versions (1.8.17, 1.8.18, and 1.8.19) may generate a "panic: no major version found" error and fail to compile any sketch. This bug is because versions starting with 1.8.14 do not expand the version property in platform.txt - [a relative of this bug](https://github.com/arduino/arduino-cli/pull/1830)  This is used only for manual installations and can be ignored if you install the core only via boards manager. If you want a manual install under 1.8.19 you must edit platform.txt to manually expand the version number (for example, verson=2.6.0). We appear to be back to the bad old days where only a small fraction of IDE releases are any good. :-(
=======
The next version added a bug that would fail with "panic: no major version found" error and fail to compile any sketch. It is not clear what triggers this bug, as it is not a missing major version define. The major, minor, and patch versions are specified in platform.txt. We appear to be back to the bad old days where only a small fraction of IDE releases are any good. :-(
>>>>>>> edd683dc

When megaTinyCore is installed through board manager, the required version of the toolchain is installed automatically. All 0/1/2-Series parts are supported with no extra steps.

Manual installation is more complicated - particularly if you want support for the 2-Series; see the [Installation guide for more information](Installation.md).

## **megaTinyCore** - Background and Basics
An Arduino core for the tinyAVR 0-Series, 1-Series, and now the 2-Series. These parts have an improved architecture compared to the "classic" tinyAVR parts (which are supported by [ATTinyCore](https://github.com/SpenceKonde/ATTinyCore)), with improved peripherals and improved execution time for certain instructions (these are similar in both regards to the advanced AVR Dx-Series, as well as megaAVR 0-Series chips like the ATmega4809 as used on the official Nano Every and Uno Wifi Rev. 2 - although the Arduino team has done their best to kneecap them) in the low-cost, small packages typical of the ATtiny line. All of these parts feature at least one hardware UART, and an SPI and TWI interface (none of that USI garbage like, for example, the ATtiny85 has), a powerful event system, configurable custom logic, at least one on-chip analog comparator, a surprisingly accurate internal oscillator, and in the case of the 1-Series, an actual DAC output channel, and in the case of the 2-Series, a fancy differential ADC.

Moreover, the tinyAVR 0/1/2-Series parts are *cheap* - the highest end parts, the 3226 and 3227, with 32k of flash and 2k of SRAM (same as the ATmega328p used in Uno/Nano/ProMini) run just over $1 USD in quantity - less than many 8k classic AVR ATtiny parts ("AVR instruction set, at a PIC price"). All of these parts are rated to run at 16 MHz or 20 MHz (at 4.5-5.5v) without an external crystal, and the internal oscillator is accurate enough for UART communication. Or I mean I would be just over $1 if the company wasn't backordered by a year on almost everything; I know I guy who got for $250 for 50pcs t3217's and thinks he should have demanded more (I believe he's still operating, )

These use UPDI programming, not traditional ISP like the classic ATtiny parts did. See below for more information. Getting a UPDI programmer is simple - you can use a classic 328p-based Arduino as programmer using jtag2updi - or for better results with cheaper hardware, you can use *any USB-serial adapter* and a resistor (and preferably a diode) using the included SerialUPDI tool, or you can use AVRdude with one of the Microchip programmers (the mEDBG/nEDBG/EDBG-based programmers on their development board, Atmel-ICE or SNAP) or any UPDI programming tool that emulates one of those (which, to my knowledge, all of them do - if there is one that avrdude supports and that my core doesn't, please open an issue to let me know!).

A serial bootloader, Optiboot_x (based on the same codebase as the classical Arduino Uno bootloader) is supported on these parts (0/1-Series support is currently live, 2-Series is expected by the first week of May; adjustments for the new parts are trivial), allowing them to be programmed over a traditional serial port. See the Optiboot section below for more information on this, and the relevant options. Installing the bootloader does require a UPDI programmer. The assembled breakout boards I sell on Tindie are available pre-bootloaded (they are bootloaded on demand). **That being said** the user experience with Optiboot is a little disappointing on the 0/1-Series parts as well as the 14-pin 2-Series parts, due to their lack of a hardware reset pin that could be used with the usual autoreset circuit to automatically reset into the bootloader when the serial port is opened. You need to either disable UPDI programming entirely (requiring an HV programmer if fuse settings or bootloader need to be change after initial bootloading) or leave UPDI enabled, but start any upload within 8 seconds of applying power. The 20-pin and 24-pin 2-Series parts support an "alternate reset pin" allowing these to act more like a traditional Arduino.

## UPDI Programming
The UPDI programming interface is a single-wire interface for programming (and debugging - **U**niversal **P**rogramming and **D**ebugging **I**nterface), which is used used on the tinyAVR 0/1/2-Series, as well as all other modern AVR microcontrollers. While one can always purchase a purpose-made UPDI programmer from Microchip, this is not recommended when you will be using the Arduino IDE rather than Microchip's (godawful complicated) IDE. There are widespread reports of problems on Linux for the official Microchip programmers. There are two very low-cost alternative approaches to creating a UPDI programmer, both of which the Arduino community has more experience with than those official programmers.

### From a USB-Serial Adapter With SerialUPDI (pyupdi-style - Recommended)
Before megaTinyCore existed, there was a tool called [pyupdi](https://github.com/mraardvark/pyupdi) - a simple Python program for uploading to UPDI-equipped microcontrollers using a serial adapter modified by the addition of a single resistor. But pyupdi was not readily usable from the Arduino IDE, and so this was not an option. As of 2.2.0, megaTinyCore brings in a portable Python implementation, which opens a great many doors; Originally we were planning to adapt pyupdi, but at the urging of its author and several Microchip employees, we have instead based this functionality on [pymcuprog](https://pypi.org/project/pymcuprog/), a "more robust" tool developed and "maintained by Microchip" which includes the same serial-port upload feature, only without the performance optimizations. **If installing manually** you must [add the Python package](https://github.com/SpenceKonde/megaTinyCore/blob/master/megaavr/tools/ManualPython.md) appropriate to your operating system in order to use this upload method (a system Python installation is not sufficient, nor is one necessary).

Read the [**SerialUPDI documentation**](https://github.com/SpenceKonde/AVR-Guidance/blob/master/UPDI/jtag2updi.md) for information on the wiring.

As of 2.3.2, with the dramatic improvements in performance, and the proven reliability of the wiring scheme using a diode instead of a resistor, and in light of the flakiness of the jtag2updi firmware, this is now the recommended programming method. As of this version, programming speed has been increased by as much as a factor of 20, and now far exceeds what was possible with jtag2updi (programming via jtag2updi is roughly comparable in speed to programming via SerialUPDI on the "SLOW" speed option, 57600 baud; the normal 230400 baud version programs about three times faster than the SLOW version or jtag2updi, while the "TURBO" option (runs at 460800 baud and increases upload speed by approximately 50% over the normal one. The TURBO speed version should only be used with devices running at 4.5v or more, as we have to run the UPDI clock faster to keep up (it is also not expected to be compatible with all serial adapters - this is an intentional tradeoff for improved performance), but it allows for upload and verification of a 32kB sketch in 4 seconds.

#### Coming before year end 2022: HV programming tool
An HV programming tool to be called HyperUPDI is expected to be available (though silicon shortages may limit quantities) by year end. It is *not* intended to replace SerialUPDI.
* HV programming support for AVR-DD, AVR-EA, and tinyAVR parts, allowing the UPDI pin to be used as GPIO without precluding further programming.
* An on-board buffer will allow data to be sent in chunks of 2k or more. The result of this will be a dramatic improvement in programming speed. I expect an improvement of perhaps 5-10% on Dx-series vs SerialUPDI (as it is already very close to the theoretical maximum) - but the benefits on tinyAVR c will be considerably greater, as at TURBO speed they spent half their time in a USB latency period/
* When a normal serial console is used to access it, it will operate in passthrough mode, featuring the classic FTDI pinout.
* When in programming mode, the nominal CTS line is used to output the UPDI signal. Many boards (including those I sell) now have a solder-jumper to connect CTS to UPDI. This will allow a you to upload via UPDI and then open the serial console without changing any connections nor the use of a bootloader!
* It will utilize a new upload script (neither Prog.py nor avrdude) which leverages the python installation we bring in for SerialUPDI already.
* Because of the built in awareness of the UPDI protocol and the NVMCTRL of supported parts other features like partial erase (to supplement Flash.h on the Dx-series).
* Voltage options of 5V, 3.3V, and V<sub>target</sub> will be selectable with a slide switch, allowing programming where the target voltage is as low as 1.8V, programming devices running directly off LiPo batteries at 3.7-4.2v and so on.
* Due to the considerably more complex hardware, HyperUPDI will obviously not be a $1 device like SerialUPDI (which I expect most people will continue to use)

#### Really coming before year end 2022: Superior serial adapters
A single-port version that switches between UPDI and normal mode and 5v and 3.3v (via physical switches), and exposes all modem liaison pins is a near certainty.

#### (New in 2.5.6) What's With All The Different SerialUPDI Options?
Depending on adapter model, and operating system, it has been found that different timing settings are required; however, settings needed to keep even 230400 baud from failing on Linux/Mac with most adapters impose a much larger time penalty on Windows, where the OS's serial handling is slow enough that nothing needs that delay...

The "write delay" mentioned here is to allow for the page erase-write command to finish executing; this takes a non-zero time. Depending on the adapter, USB latency and the implicit 2 or 3 byte buffer (it's like a USART, and probably implemented as one internally. The third byte that arrives has nowhere to go, because the hardware buffer is only 2 bytes deep) may be enough to allow it to work without an explicit delay. Or, it may fail partway through and report an "Error with st". The faster the adapter's latency timeout, and the faster the OS's serial handling is, the greater the chance of this being a problem. This is controlled by the `-wd` command line parameter if executing prog.py manually. As of 2.5.6 this write delay is closer to the actual time requested (in ms), previously it had a granularity of several ms, when 1 is all you needed, and as a result, the penalty it imposed was *brutal*, particularly on Windows.

Selection guide:
* 460800+ baud requires the target to be running at 4.5V+ to remain in spec (in practice, it probably doesn't need to be quite that high - but it must be a voltage high enough to be stable at 16 MHz. We set the interface clock to the maximum for all speeds above 230400 baud - while a few adapters sometimes work at 460800 without this step (which in and of itself is strange - 460800 baud is 460800 baud right?), most do not and SerialUPDI doesn't have a way of determining what the adapter is.
* CH340-based adapters have high-enough latency on most platforms, and almost always work at any speed without resorting to write delay. All options work without using the write delay.
* Almost all adapters work on Windows at 230.4k without using the write delay. A rare few do not, including some native USB microcontrollers programmed to act as serial adapters (ex: SAMD11C).
* Almost nothing except the CH340-based adapters will work at 460.8k or more without the write delay, regardless of platform.
* On Windows, many adapters (even ones that really should support it) will be unsuccessful switching to 921600 baud. I do not know why. The symptom is a pause at the start of a few seconds as it tries, followed by uploading at 115200 baud. The only one I have had success with so far is the CH340, oddly enough.
* 460800 baud on Windows with the write delay is often slower than 230400 baud without it. The same is not true on Linux/Mac, and the smaller the page size, the larger the performance hit from write delay.
* 57600 baud should be used if other options are not working, or when programming at Vcc = < 2.7V.
* 460800 baud works without the write delay on some adapters with a 10k resistor placed across the Schottky diode between TX and RX, when it doesn't work without that unless the write delay is enabled. No, I do not understand how this could be either!
* As you can see from the above, this information is largely empirical; it is not yet known how to predict the behavior.

#### Why is My FTDI Adapter Insanely Slow?
FTDI adapters (FT232, FT2232, and FT4232 etc), including the fake ones that are available on eBay/AliExpress for around $2, on Windows default to an excruciatingly long latency period of 16ms. Even with the lengths we go to in order to limit the number of latency delay periods we must wait through, this will prolong a 2.2 second upload to over 15 seconds. You must change this in order to get tolerable upload speeds:
1. Open control panel, device manager.
2. Expand Ports (COM and LPT)
3. Right click the port and choose properties
4. Click the Port Settings tab
5. Click "Advanced..." to open the advanced settings window.
6. Under the "BM Options" section, find the "Latency Timer" menu, which will likely be set to 16. Change this to 1.
7. Click OK to exit the advanced options window, and again to exit properties. You will see device manager refresh the list of hardware.
8. Uploads should be much faster now.

### With a Classic Arduino (jtag2updi)
One can be made from a classic AVR Uno/Nano/Pro Mini; inexpensive Nano clones are the usual choice, being cheap enough that one can be wired up and then left like that. We no longer provide detailed documentation for this processes; jtag2updi is deprecated. If you are still using it, you should select jtag2updi from the tools->programmer menu. This was previously our recommended option. Due to persistent jtag2updi bugs, and its reliance on the largely unmaintained 'avrdude' tool (which among other things inserts a spurious error message into all UPDI uploads made with it), this is no longer recommended.

## Compatibility Note for 32-bit Linux
Apparently Arduino isn't packaging 32-bit versions of the latest avrdude.
I defined a new tool definition which is a copy of arduino18 (the latest) except that it pulls in version 17 instead on 32-bit Linux, since that's the best that's available for that platform. The arduino17 version does not correctly support uploading with some of the Microchip programming tools.

This is currently used only for the last few releases, and should fix the avrdude not available for this platform error.

## Supported Parts (Click Link for Pinout Diagram and Details)
* tinyAVR 2-Series
  * [ATtiny3227,1627,827,427](https://github.com/SpenceKonde/megaTinyCore/blob/master/megaavr/extras/ATtiny_x27.md)
  * [ATtiny3226,1626,826,426](https://github.com/SpenceKonde/megaTinyCore/blob/master/megaavr/extras/ATtiny_x26.md)
  * [ATtiny3224,1624,824,424](https://github.com/SpenceKonde/megaTinyCore/blob/master/megaavr/extras/ATtiny_x24.md)
* tinyAVR 1-Series
  * [ATtiny3217,1617,817,417](https://github.com/SpenceKonde/megaTinyCore/blob/master/megaavr/extras/ATtiny_x17.md)
  * [ATtiny3216,1616,816,416](https://github.com/SpenceKonde/megaTinyCore/blob/master/megaavr/extras/ATtiny_x16.md)
  * [ATtiny1614,814,414,214](https://github.com/SpenceKonde/megaTinyCore/blob/master/megaavr/extras/ATtiny_x14.md)
  * [ATtiny412,212](https://github.com/SpenceKonde/megaTinyCore/blob/master/megaavr/extras/ATtiny_x12.md)
* tinyAVR 0-Series
  * [ATtiny1607,807](https://github.com/SpenceKonde/megaTinyCore/blob/master/megaavr/extras/ATtiny_x07.md)
  * [ATtiny1606,806,406](https://github.com/SpenceKonde/megaTinyCore/blob/master/megaavr/extras/ATtiny_x06.md)
  * [ATtiny1604,804,404,204](https://github.com/SpenceKonde/megaTinyCore/blob/master/megaavr/extras/ATtiny_x04.md)
  * [ATtiny402,202](https://github.com/SpenceKonde/megaTinyCore/blob/master/megaavr/extras/ATtiny_x02.md)

## Parts not supported by megaTinyCore
* Anything named like "AVR##XX##" where X is a letter and # is a number - you want my [DxCore](https://github.com/SpenceKonde/DxCore) for those
* All of the classic (pre-2016) tinyAVR parts - these are almost all supported by one of my other cores [ATTinyCore](https://github.com/SpenceKonde/ATTinyCore)
  * ATtiny 25/45/85, 24/44/84, 261/461/861, 48/88, and the small and strange 43 and 4313/2313, and in 2.0.0, the 26 as well as the final-four (which show hints of experimentation in the direction of the modern AVRs), the ATtiny 441/841, 1634 and 828
  * ATtiny15 (obsolete) and ATtiny28L (still in active production, but functionally obsolete). Both of those parts are like, really terrible. These are among the first tinyAVRs - when transistors were more expensive, and they hadn't yet decided what tradeoffs were sensible for tinyAVRs. I reckon that was figured out by trial and error, and these would constitute the errors). They had yet to standardize the 8 MHz internal oscillator (t15's has a 6.4MHz internal oscillator, and the 28 a mere 1.2 MHz). On, and the t28 doesn't even have SRAM. The tiny15 ceased production a while back, being replaced with the 25/45/85, and while Microchip still makes the t28, they've jacked the price way up to encourage people to move to something at least a little less ancient. I imagine they'd love to cease production of them to focus on parts don't have specs that were low end two decades ago.
* ATtiny13 (a smaller less featureful 8-pin part - Use [MicroCore](https://github.com/MCUdude/MicroCore) by @MCUdude (I never support parts with under 1k of flash)
* ATtiny5, 10, 11, and the other "reduced core" devices - these kinda suck. Not only do they have 1k or less flash and practically no RAM, the CPU core they use is gimped: All the memory access operations are slower than classic AVRs (which are mostly slower than modern ones) and as if that all weren't enough, they also lack multiplication (like AVRe), and have only working registers r16-r31. and half as many working registers. But [attiny10core](https://github.com/technoblogy/attiny10core) supports them!
* Anything else [**See this document for a list of AVR part families and what arduino cores they work with**](https://github.com/SpenceKonde/AVR-Guidance/blob/master/AVRFamilies_And_Compatibility/ArduinoCores.md)

## Overall Part Comparison
[**See this document covering all modern AVRs**](https://github.com/SpenceKonde/AVR-Guidance/blob/master/AVRFamilies_And_Compatibility/ModernAVRs.md)

## Background and specific hardware features

## A Word on Terminology ("megaAVR")
In the official Arduino board definition for their "megaavr" hardware package, they imply that the new architecture on the megaAVR 0-Series parts (which is nearly the same as used on the tinyAVR 0-Series and 1-Series) is called "megaavr" - that is not an official term. Microchip uses the term "megaAVR" to refer to any "ATmega" part, whether it has the old style or modern peripherals. There are no official terms to refer to all AVR parts of one family or the other, and a Microchip employee even denied that there was such a term internally. I'm not sure how you can manufacture two sets of parts, with the parts in each set having so much in common with each other and so little in common with the other set, with nobody coining a phrase to refer to either of them.

In this document, prior to 2.0.2, we used the Arduino convention, and despite well over a year having passed since then, I still keep finding places where I call them megaAVR. Please report this using a github issue if you see any. Do note that the terms `avr` and `megaavr` are still used internally (for example, in libraries, to mark which parts a given library is compatible with, or separate different versions of a file based on what they will run on). This will continue - we have to stick with this for compatibility with what the Arduino team started with the core for the Uno WiFi Rev. 2 and Nano Every.

In any event, *some word* is needed to refer to the two groups and Microchip hasn't provided one. In the absence of an official term, I have been referring the pre-2016 AVR devices (with PORTx, DDRx, etc registers for pins) as "**classic AVR**" and the ones Arduino calls megaavr as "**modern AVR**". There also exist some parts whose I/O modules are largely more like classic AVRs but which also have a significantly worse version of the instruction set, and typical flash sizes of 1k or less. These use the AVRrc (for reduced core) variant of AVR, whereas most classic AVRs use AVRe or AVRe+, and modern AVRs use AVRxt. The AVRrc parts are not supported by this core, and on the unfortunate occasion that I need to discuss these profoundly disappointing parts, I will refer to them as "**Reduced Core AVR**" parts.

### 2-series Basics and Comparison With 0/1-Series
[Datasheet for the new tinyAVR 2-Series](http://ww1.microchip.com/downloads/en/DeviceDoc/ATtiny1624-26-27-DataSheet-DS40002234A.pdf) - While the datasheet only "covers" the 16k parts, they clearly state that there are no differences in features between parts with the same pin count (that is, there are no "golden" parts like the 16k/32k 1-Series), only between parts with different pin counts. 14, 20, and 24 pin parts are all listed with 4k, 8k, 16k and 32k flash; these flash size options, respectively, come with 512, 1024, 2048, and 3072 bytes of SRAM (that is, the 4k and 8k parts have double the SRAM), 4/8k parts get 128 bytes of EEPROM, the larger ones get 256. 14-pin parts come in SOIC and TSSOP, 20-pin in (wide) SOIC, SSOP, and that itty-bitty QFN like the 1616 (think we'll get the 3226 in that package too? We can hope!), and 24-pin in the same VQFN as the 3217.

TWI, SPI, USART0, AC0, are unchanged, as is NVMCTRL (the changes required to the bootloader were solely in relation to supporting the second USART). Clock options unchanged. TCB0 and TCB1 got upgraded to the version in the Dx-Series: clock off event option, cascade, and separate INTCTRL bits for OVF and CAPT - nice additions, but nothing relevant to the core itself), and all the parts have both TCB's. We now get 4 CCL LUTs and 2 sequencers, instead of 2 and 1 - and they can fire interrupts like other parts with CCL (and unlike the tinyAVR 0/1-Series). One of the most exciting features is that, as expected, they have a second USART (that noise you hear is the ATtiny841 and and ATtiny1634 sobbing in the corner). PORTMUX registers now named like the rest of the modern AVRs - but we didn't lose the individual control over the pins for each TCA WO channel. EVSYS now works like it does on non-tinyAVR-0/1-Series parts (which is a welcome change - the 0/1-Series was the odd-one-out, and some of the ways in which their EVSYS was different sucked). The 1-Series features of TCD0, AC1/2, DAC0, and ADC1 are *gone*. In their stead, ADC0 is much fancier and almost unrecognizable, the first new AVR released since the buyout that featured a real differential ADC. (queue another agonized wail from the poor '841, which also has an incredibly fancy ADC with great differential options, but which looks thoroughly dated next to the new ones)... judging by the volume of posts on different topics that I've seem, I have a sense that differential ADC wasn't at the top of most of your wish-lists - but it was on the top of the major chip customers' lists, and so that's what we're getting. And it was nigh time we got a proper differential ADC instead of the one on the Dx-series. And it is really *really* fancy. See below.

megaTinyCore provides an analogRead() implementation, and more powerful functions to use the oversampling and PGA (see the analog feature section below).

Oh, and one more thing... the UPDI pin configuration has the old options - UPDI, I/O, or Reset... and a new one: UPDI on PA0, with hardware RESET pin on PB4! Optiboot will finally be a viable and comfortable option at least on the parts that have a PB4, ie, not the 14-pin parts. Which also happen to be (if my Tindie store sales are any indication) the most popular kind.

### Dark Times Likely Loom Ahead for tinyAVR as a Product Line
Do you think there will be a 3 series? I do not. DD and the EA's are clearly coming after them and taking up strategic positions around tinyAVR territory. I think it's only a matter of time before the brand is eliminated like they did megaavr after the megaAVR 0-series. This is not necessarily a bad thing: All the Dx and EA series parts are very similar in pin mappings and and behavior. The tinies are less consistent. Most irritating of all, the pin numbering is whack on the tinyAVRs: It starts off in order, then PORTB is in reverse order, then PORTC back to normal? Give me a break! And this bit about the UPDI being on PA0? Ugh! On everything else it's way down at PF7. Since tradition is to use pin 0 for the first pin, and have the last number be the pin that you can't use without setting a fuse that makes the chip hard to program, that was what led to the less optimal pin numbering we got. I'd have much rathered be able to number them counterclockwise starting with A0 without breaking unwritten conventions of Arduino code.

I predict, that in 2-4 years time, there's an AVR DA, DB, DD. DU (the USB one), EA, and D/E/F-series parts down to pincounts of 8 and 64-pin parts with 128k flash and the new ADC. And nothing else branded ATtiny (another big mystery is if they're ever going to replace the ATmega2560 with a modern AVR with 100 total pins (probably 80-88 of which are I/O); That would present two issues - first, past 56 I/O pins there are no more VPORT registers left - the low I/O space is full with 28 VPORT and 4 GPIORs. How will they handle the 4 extra ports? (on the 2560, they were just second class ports that were accessed more slowly and didn't have single cycle access. [I have some musings about it and the feasibility with how few opcodes are available in appendix A here.](https://github.com/SpenceKonde/AVR-Guidance/blob/master/LowLevel/ReadingAVRHex.md). Then again if they're still selling those ancient things for over ten bucks, why would they want to change that?!

## Buying tinyAVR 1-Series and 2-Series Breakout Boards
I sell breakout boards with regulator, UPDI header, and Serial header in my tindie shop, as well as the bare boards. Buying from my store helps support further development on the core, and is a great way to get started using these exciting new parts with Arduino. Currently ATtiny1624 boards are available, but the 20 and 24-pin parts will not be sold as an assembled board until a newly revised PCB design is back from the board house to enable autoreset on the alt-reset pin. There is also a 14-pin board revision coming - thought it is largely cosmetic. The yellow solder mask has got to go, as the readability seemed to get worse in the last several batches. The new boards also standardize a 0.6" spacing between the rows of pins, instead of the current 0.7" spacing, so you will be able to, for example, put machined pin header onto them and plug them into a wide-DIP socket, or use them with our prototyping board optimized for that row spacing. Assembled 0-Series boards are being discontinued, and will not be restocked once they sell out. The same will happen for the 16k 2-Series parts once the 32k ones are available.

### [ATtiny3227, 3217, 1607 (while supplies last) assembled](https://www.tindie.com/products/17523/)
### [ATtiny3217/1617/817/417/1607/807 bare board](https://www.tindie.com/products/17613/)
### [ATtiny3226, 1626, 3216, 1606 (while supplies last) assembled](https://www.tindie.com/products/17597/)
### [ATtiny3216/1616/816/416/1606/806/406 bare board](https://www.tindie.com/products/17614/)
### [ATtiny3224, 1624, 1614, and 1604 (while supplies last) assembled](https://www.tindie.com/products/17598/)
### [ATtiny1614/814/414/1604/804/404 bare board](https://www.tindie.com/products/17748/)
### [ATtiny412, 402 assembled](https://www.tindie.com/products/17685/)
### [ATtiny412/212/402/202 bare board](https://www.tindie.com/products/17749/)


## Notable Hardware Features

### 2-Series ADC
The ADC on the 2-Series is arguably the best ADC that has shipped on an AVR to date (not counting the xMega line, which is outside the scope of this document and the concerns of the Arduino world). Certainly, outside of the xMega line there is little meaningful competition. The closest comparisons are the classic AVRs that got differential ADCs with top-notch features (the t841, mega2560 and (surprisingly) the t861 being the strongest competitors). While it isn't capable of the insane 100x and 200x gain that some parts bragged of in the classic AVR days, it was never clear to me how much of what was being amplified was simply noise (though considering my admittedly limited experience playing with differential ADCs I'm going to say "probably most of it"). This new ADC is certainly highly capable, with true differential capability (unlike the DA and DB series had), and one which rises head and shoulders above anything available on any other modern AVRs to date. The programmable gain amplifier is a new capability, and it remains to be seen what sort of feats of analog measurement people are able to get out of it; it certainly appears promising. It will be especially interesting to understand the differences between using the PGA at 1x gain, vs not using the PGA, and the benefits and disadvantages of doing so. (Microchip would be well-served by a document that discussed how to choose the right ADC configuration for a task in the general case; I have raised this concern with Microchip and the person who I spoke to indicated that it was a high priority; while the situation has been greatly improved, it still appears that the doc group was specifically instructed not to make any actual concrete recommendations for when to use the PGA at unity gain, ).

The addition of 1024-sample accumulation for the purposes of oversampling and decimation is a welcome addition, though one which also risks underestimating the magnitude and relevance of offset error. (Taking 1024 samples, (all of which have a given offset error), then decimating the sum to yield a 17-bit ADC measurement makes it easy to imagine that any error would be confined to the lowest couple of bits. But if the error was, say 5 lsb on a single measurement, when you accumulate 1024 samples and decimate, you have an offset error of 160 it is extremely easy to see that and think it's signal not noise.

It would appear that the first full sized chip featuring this ADC will be the EA-Series parts, which will be available in 28-48 pin packages with up to 64k flash, according to the available information from the product brief. Considering that each sub-generation of modern AVRs has featured tweaks to the ADC (which are mostly papered over by the Arduino API), it will be very interesting to see what surprises, if any, are in store for us with the EA-Series. The announced information leaves little room for surprises though, and the 2-Series may have been more of a trial run (like the 1-Series with the TCD and triple-AC with window comparator mode...) looking at the headers and .atdf's for the EA's, which have recently become available, it looks like they removed a couple of the mysterious "knobs" that configured parts of the ADC conversion process that I never understood, and which Microchip didn't really explain when I asked about them.

### Type D Timer - 1-Series Only
The type D timer is only used for PWM on 20/24 pin 1-Series parts. On the smaller parts, it wouldn't let us increase the total number of PWM pins. Only the WOC and WOD pins (on PC0 and PC1 respectively) don't already have TCA-driven PWM on them. As such, since analogWrite() does not support any features that would be enabled by turning off split mode (like 16-bit PWM) or enhanced by using the type D timer (like adjusting the frequency), it would just be worse, because it would require additional space to store the routine to turn on and off PWM from two types of timer, instead of one. This is not negligible on the smaller flash parts; it is on the order of 600 bytes. 150 for digitalWrite() and 450 for analogWrite() if those are ever called on a TCD PWM pin. The optimizer *should* be able to optimize away that portion of those functions in this case, as long the pins used with those functions do not include any TCD PWM pins. Note the optimizer will consider them independently, that is, digitalWrite() will include the code to turn off TCD PWM if it is used with a pin that uses TCD for PWM, whether or not you ever call analogWrite() on that pin.

### 1-Series Parts With 16k or 32k of Flash
Unlike almost every other AVR ever, there are additional "bonus" features based on the flash-size of parts within a family. The 16k and 32k versions (only) have a few extra features (which also don't appear to have been considered for pricing) - they all have 2k of ram, whether 16k or 32k, they have 3 analog comparators (including a window mode), a second - desperately needed - type B timer - and weirdest of all they have a second ADC, differing only in which pins the channels correspond to!

## Memory-mapped Flash: No Need to Declare PROGMEM
Unlike classic AVRs, on the these parts, *the flash is mapped to the same address space as the rest of the memory*. This means `pgm_read_*_near()` is not needed to read directly from flash. Because of this, the compiler automatically puts any variable declared `const` into PROGMEM, and accesses it appropriately - you no longer need to explicitly declare them as PROGMEM. This includes quoted string literals, so the F() macro is no longer needed either, though to maintain compatibility with some third party libraries, f() still declares it's argument PROGMEM.

However, do note that if you explicitly declare a variable PROGMEM, you must still use the `pgm_read` functions to read it, just like on classic AVRs. When a variable is declared PROGMEM on parts with memory mapped flash, the pointer is offset (address is relative to start of flash, not start of address space); this same offset is applied when using the `pgm_read_*_near()` macros. Do note that declaring things PROGMEM and accessing with `pgm_read_*_near` functions, although it works fine, is slower and wastes a small amount of flash (compared to simply declaring the variables const); the same goes for the F() macro with constant strings in 2.1.0 and later (for a period of time before 2.1.0, `F()` did nothing - but that caused problems for third party libraries). The authors maintained that the problem was with the core, not the library, and my choice was to accept less efficiency, or deny my users access to popular libraries). Using the `F()` macro may be necessary for compatibility with some third party libraries (the specific cases that forced the return of `F()` upon us were not of that sort - we were actually able to make the ones I knew of work with the F()-as-noop code, and they took up a few bytes less flash as a result).

### Automotive (VAO) Versions
The automotive versions should also work. You must always select the 16 MHz-derived clock speeds on these parts. They do not support 20 MHz operation.

## megaTinyCore - Features, options, and guidelines
Now on to the good part, where we get to talk about how all this is exposed by megaTinyCore. We will start with the matter of how you should refer to pins for best results, and then move on to core features, menu options, before ending with a series of links to documents with more detail on various subsystems.

## How to Refer to Pins
The simple matter of how to refer to a pin for analogRead() and digitalRead(), particularly on non-standard hardware, has been a persistent source of confusion among Arduino users. It's my opinion that much of the blame rests with the decisions made by the Arduino team (and author of Wiring before them) regarding how pins were to be referred to; the designation of some pins as "analog pins" leads people to think that those pins cannot be used for digital operations (they are better thought of as "pins with analog input" - like how there are "pins that can output PWM"). The fact that pins have traditionally been renumbered has further muddied the water. For non-standard classic AVR parts, matters are often made even worse by multiple, incompatible "pin mappings" created by various authors over the years to make the part act "more like an Uno" or for some other purpose (ATTinyCore is a particular mess in this way, with some parts having three entirely different pin mappings, in at least one case, one of the alternate mappings is a devil-inspired work of pure evil, requiring nothing short of an additional lookup table to convert analog pins to digital pins).

This core uses a simple scheme for assigning the Arduino pin numbers: Pins are numbered starting from the the I/O pin closest to Vcc as pin 0 and proceeding counterclockwise, skipping the (mostly) non-usable UPDI pin. The UPDI pin is then assigned to the last pin number (as noted above, it is possible to read the UPDI pin (both analog and digital reads work) even if it is not set as GPIO). We recommend this as a last resort: the UPDI pin always has its pullup enabled when not set as a GPIO pin, and a signal which looks too much like the UPDI enable sequence will cause undesired operation.

In order to prevent all confusion about pin identities and eliminate ambiguity, we recommend using the PIN_Pxn notation to refer to pins unless you are using a development board with different numbers or names for the pins printed on it. This will maximize portability of your code to other similar hardware and make it easier to look up information on the pins you are using in the relevant datasheets, should that be necessary.

### PIN_Pxn Port Pin Numbers (recommended)
**This is the recommended way to refer to pins** `#defines` are also provided of form `PIN_Pxn`, where `x` is A, B, or C, and `n` is a number 0-7 - (Not to be confused with the PIN_An defines described below). These just resolve to the digital pin number of the pin in question - they don't go through a different code path or anything. However, they have particular utility in writing code that works across the product line with peripherals that are linked to certain pins (by Port), as most peripherals are. Several pieces of demo code in the documentation take advantage of this. Direct port manipulation is possible as well - and in fact several powerful additional options are available for it - see [**direct port manipulation**](https://github.com/SpenceKonde/megaTinyCore/blob/master/megaavr/extras/Ref_DirectPortManipulation.md).

**`PIN_Pxn` - not `Pxn`, and not `PIN_xn` - those mean different things!**

### Arduino Pin Numbers
When a single number is used to refer to a pin - in the documentation, or in your code - it is always the "Arduino pin number". These are the pin numbers shown in orange (for pins capable of analogRead()) and blue (for pins that are not) on the pinout charts. All of the other ways of referring to pins are #defined to the corresponding Arduino pin number.

### An and PIN_An Constants
The core also provides `An` and `PIN_An` constants (where `n` is a number from 0 to 11). As with the official core, `PIN_An` is defined as the digital pin number of the pin shared with analog channel n These refer to the ADC0 *channel* numbers. This naming system is similar to what was used on many classic AVR cores **but here, they are just #defined as the corresponding Arduino pin number**. If you need to get the analog channel number on a digital pin, use the `digitalPinToAnalogInput(pin)` macro - but you only need that if you're writing an advanced ADC library.

## megaTinyCore and tinyAVR 0/1/2-Series Features
These parts (well, the 1/2-Series at least - the 0-Series is more of a budget option) provide an excellent toolbox of versatile and powerful peripherals; the top-end ones are on a par with or better than classic megaAVR parts - for a tinyAVR price. One of the guiding principles of the design of megaTinyCore, as with my other cores, is to allow the supported parts to reach their full potential - or as close to that as possible within the limitations of Arduino. This (very large) section covers the features of these parts and how they are exposed by megaTinyCore, as well as features of the core itself. This (very large) section attempts to cover each of the feature areas. Do try to find the feature you are working with if you're trying to use some chip feature and having trouble!

### Supported Clock Speeds
* 20 MHz Internal (4.5v-5.5v - typical for 5v systems)
* 16 MHz Internal (4.5v-5.5v - typical for 5v systems)
* 10 MHz Internal (2.7v-5.5v - typical for 3.3v systems)
* 8  MHz Internal (2.7v-5.5v - typical for 3.3v systems)
* 5  MHz Internal (1.8v-5.5v)
* 4  MHz Internal (1.8v-5.5v)
* 2  MHz Internal (1.8v-5.5v)
* 1  MHz Internal (1.8v-5.5v)
* 20 MHz External Clock (4.5v-5.5v)
* 16 MHz External Clock (4.5v-5.5v)
* 12 MHz External Clock (2.7v-5.5v)
* 10 MHz External Clock (2.7v-5.5v)
* 8  MHz External Clock (2.7v-5.5v)
* 6  MHz Internal (tuned)
* 5  MHz Internal (tuned)
* 4  MHz Internal (tuned)
* 2  MHz Internal (tuned)
* 1  MHz Internal (tuned)
* 7  MHz Internal (tuned, for masochists)
* 8  MHz Internal (tuned)
* 10 MHz Internal (tuned)
* 12 MHz Internal (tuned)
* 16 MHz Internal (tuned)
* 20 MHz Internal (tuned)
* 24 MHz Internal (tuned, overclocked)
* 25 MHz Internal (tuned, overclocked)
* 30 MHz Internal (tuned, overclocked) - 0/1-Series require "20MHz" OSCCFG fuse setting; 2-Series parts may or may not be able to reach 30 with "16 MHz" selected.
* 32 MHz Internal (tuned, overclocked) - 2-Series only, very optimistic overclocking, may be unstable.
* 24 MHz External clock (Overclocked)
* 25 MHz External clock (Overclocked)
* 30 MHz External clock (Overclocked aggressively)
* 32 MHz External clock (Overclocked aggressively)

**We make no claims about voltage or temperature ranges for overclocked parts - all we claim is that at least one of chips we have worked at that speed** at room temperature and 5v.

**Important - Read about [Tuning](https://github.com/SpenceKonde/megaTinyCore/blob/master/megaavr/extras/Ref_Tuning.md) before selecting any tuned option!**

More information on these clock speeds can be found in the [**Clock Reference**](https://github.com/SpenceKonde/megaTinyCore/blob/master/megaavr/extras/Ref_Clocks.md)

Voltages shown are those guaranteed to work by manufacturer specifications. Unless pushing the bounds of the operating temperature range, these parts will typically do far better (2-Series generally work at 32 MHz and 5v @ room temperature even from internal oscillator; the 0/1-Series will likewise usually work at 32 MHz with external clock provided the power supply is a stable 5.0-5.5V).

No action is required to set the `OSCCFG` fuse when the sketch is uploaded via UPDI. When uploaded through Optiboot, the fuse cannot be changed, so whatever was chosen when the bootloader was burned is what is used, and only "burn bootloader" or uploading a sketch via UPDI will change that.

All internal oscillator clock speed options use the factory default calibration unless a "tuned" option is selected, in which case the calibration is adjusted as documented in the [**Tuning Reference**](https://github.com/SpenceKonde/megaTinyCore/blob/master/megaavr/extras/Ref_Tuning.md). This can be used to get 16 MHz operation on an optiboot chip fused for 20 MHz and vice versa.

See [**Speed Grade reference**](https://github.com/SpenceKonde/megaTinyCore/blob/master/megaavr/extras/Ref_SpeedGrades.md) for more information on the manufacturer's speed grades. Note that those are the voltages and clock speeds at which it is guaranteed to work. These parts are intended to be suitable for use in applications where an unexpected glitch of some description could pose a hazard to persons or property (think cars, industrial equipment, airplanes, nuclear reactors - places where people could die if the part malfunctioned). Many hobby users will be far more relaxed about the potential for stability issues, with crashes being little more than a nuisance, and the extremes of the extended temperature range parts being far beyond what we would ever need. If your device is running (with conformal coating ofc) at the bottom of a pot of boiling water, I wouldn't expect it to overclock... *Our testing has found that the official speed grades are extremely conservative, and that is the basis of the options in the menu*.

**It has been established that the extended temperature parts overclock better** which makes sense. A part that is spec'ed to run at 20 MHz at 125C would be expected to have a better chance of running at 32 MHz at room temperature than one spec'ed only to run at 20 MHz only at 105C

## Support for Official Microchip Developmenmt Boards
As of version 2.4.0, we now provide an "Official Microchip Board" option. This doesn't do anything special other than defining `LED_BUILTIN` to be the pin that has the LED on that board, instead of A7, and defining a macro `PIN_BUTTON_BUILTIN` defined as the pin with the user button on it and making "upload" with the non-optiboot version always use the onboard programmer/debugger; tools -> programmer will be used only for "burn bootloader" and "upload using programmer". In the case of the ATtiny416 XPlained Nano, it also selects the version of the bootloader that uses the alternate pins for the serial port - it does not automatically use the alternate pins for USART0 as if you'd done Serial.swap(1) yet - functionality to support default swapping of serial pins will come in a future update, alongside some other changes in the machinery underlying the pinswap mechanism which will hopefully also reduce flash usage.

As noted above, these may not work correctly on 32-bit Linux platforms. This is beyond my control; I don't build avrdude binaries amd I am *not* taking on that task too. I have too many already.

### Why Does `blink()` Take More Flash on the XPlained Mini vs the XPlained Pro?
Both have the same ATtiny817! How can they be different?

For the same reason that blink will take more flash if you change it to use `PIN_PC0` as opposed to `PIN_PB4`: PC0, used on the XPlained Mini is a PWM pin, while PB4, used by the XPlained Pro is not. Since that is the only pin that digitalWrite() is being used on, the compiler is free to optimize away anything that isn't needed for digitalWrite() on that pin, including the functionality to turn off PWM output on a pin that supports PWM. The difference vanishes if digitalWrite() is also used on a pin that supports PWM on both devices (resulting in the higher flash use result) or if digitalWrite() is replaced with digitalWriteFast(), which will use less flash (but assumes you won't call it on a pin outputting PWM).

### Auto-set Safe Fuses on UPDI Upload
Whenever a UPDI programmer is used to upload code, all fuses that can be set "safely" (as in, without risk of bricking the board, or bricking the board if one does not have access to an HV programmer), and which have any built-in configuration options, will be set. Thus, except where noted, behavior will always match the selected tools menu. In summary, these are handled as follows:
```text
WDTCFG will not be changed - it is not configured by megaTinyCore except to reset it to the factory default when doing "burn bootloader".
BODCFG will not be changed - not safe, you could set the BOD level to 4.3 on a 3.3v system, and then it would need to get > 4.3v applied to reprogram it. If it is on the same circuit board as parts that would be damaged, this is a difficult situation to recover from.
OSCCFG will be set
TCD0CFG will not be changed - it is not configured by megaTinyCore except to reset it to the factory default when doing "burn bootloader".
SYSCFG0 will not be changed - not safe
SYSCFG1 will be set
APPEND will not be changed - it is not configured by megaTinyCore. There is insufficient demand to justify the development effort.to make use of this as DxCore does
BOOTEND will be set
LOCKBIT will not be changed - it is not configured by megaTinyCore; supporting the lockbits presents several additional complications, and commercial users with need of this facility are unlikely to be using the Arduino IDE to program production units.
```
`BODCFG` is not safe, because setting this to a higher voltage than board is running at and enabling it will "brick" the board until a higher operating voltage can be supplied; this could be particularly awkward if it is soldered to the same PCB as devices which will not tolerate those voltages.

`SYSCFG0` is not safe because this is where `RSTPINCFG` lives; changing this can leave the board unprogrammable except via HV UPDI programming, and not everyone has an HV UPDI programmer. In the future if/when a programmer that guarantees HV UPDI capability which can be selected as a programmer (ie, it becomes possible to make a tools -> programmer option which will only work with HV programmers) this fuse will be set automatically when using that programmer.

As a result **in 2.2.0 and later, you no longer need to 'burn bootloader' to switch between 16-MHz-derived and 20-MHz-derived speeds when uploading using UPDI**

### Link-time Optimization (LTO) Support
This core *always* uses Link Time Optimization to reduce flash usage - all versions of the compiler which support the tinyAVR 0/1/2-Series parts also support LTO, so there is no need to make it optional, as was done with ATTinyCore. This was a HUGE improvement in codesize when introduced, typically on the order of 5-20%!


## Exposed peripheral features

### Enhanced ADC support
These parts all have a large number of analog inputs. The 0/1-Series have a 10-bit ADC - sometimes 2 for the 16k and 32k 1-Series parts, while the 2-Series has one of the most advanced ADCs ever featured on an AVR, with 12 bit resolution and true differential measurement capability. They can be read with `analogRead()` like on a classic AVR, and megaTinyCore defaults to 10-bit resolution. You can change to the full 12-bit with `analogReadResolution()`, and use the enhanced analogRead functions to take automatically oversampled, decimated readings for higher resolution and to take differential measurements. There are major differences between the 0/1-Series and the 2-Series, and that is all detailed in the [**ADC Reference**](https://github.com/SpenceKonde/megaTinyCore/blob/master/megaavr/extras/Ref_Analog.md). Particularly since the release of 1.3.0 and megaTinyCore 2.3.0, a number of enhanced ADC features have been added to expose more of the power of the sophisticated ADC in these parts to users, these are detailed in the the ADC Reference.

### DAC Support
The 1-Series parts have an 8-bit DAC which can generate a real analog voltage. Note that this provides low current and can only be used as a voltage reference or control voltage; it cannot be used to power other devices. This generates voltages between 0 and the selected `VREF` - which cannot be VDD, unfortunately. Set the DAC reference voltage via the `DACReference()` function - pass it any of the ADC reference options listed under the ADC section above (except VDD). Call `analogWrite()` on the DAC pin (PA6) to set the voltage to be output by the DAC. To turn off the DAC output, call `digitalWrite()` or `turnOffPWM()` on that pin.

See the [**ADC and DAC Reference**](https://github.com/SpenceKonde/megaTinyCore/blob/master/megaavr/extras/Ref_Analog.md) for the full details.

Using the `An` constants for analog pins is deprecated - the recommended practice is to just use the digital pin number, or better yet, use `PIN_Pxn` notation when calling `analogRead()`.

### Watchdog Timer, Software Reset
There are more options than on classic AVR for resetting, including if the code gets hung up somehow. The watchdog timer can only reset (use the RTC and PIT for timed interrupts).

See the [**Reset and Watchdog (WDT) Reference**](https://github.com/SpenceKonde/megaTinyCore/blob/master/megaavr/extras/Ref_Reset.md).

### Improved Digital I/O
This core adds a number of new features include fast digital I/O (1-14 clocks depending on what's known at compile time, and 2-28 bytes of flash (pin number must be known at compile time for the `________Fast()` functions, and for configuring all per-pin settings the hardware has with `pinConfigure()`.

See the [**Improved Digital I/O Reference**](https://github.com/SpenceKonde/megaTinyCore/blob/master/megaavr/extras/Ref_Digital.md).

### Serial (UART) Support
All of the 0/1-Series parts have a single hardware serial port (UART or USART); the 2-Series parts have two. It works exactly like the one on official Arduino boards except that there is no auto-reset, unless you've wired it up by fusing the UPDI pin as reset (requiring either HV-UPDI or the Optiboot bootloader to upload code), or set up an "ersatz reset pin" as described elsewhere in this document. See the pinout charts for the locations of the serial pins.

Prior to putting the part into a sleep mode, or otherwise disabling it's ability to transmit, be sure that it has finished sending the data in the buffer by calling `Serial.flush()`, otherwise the serial port will emit corrupted characters and/or fail to complete transmission of a message.

See the [**Serial Reference**](https://github.com/SpenceKonde/megaTinyCore/blob/master/megaavr/extras/Ref_Serial.md) for a full list of options. As of 2.5.0, almost every type of functionality that the serial hardware can do is supported, including RS485 mode, half-duplex (via LBME and ODME), and even synchronous and Master SPI mode, and 2.6.0 will add autobaud, even though it's not very useful.

### SPI Support
All of these parts have a single hardware SPI peripheral. It works like the one on official Arduino boards using the SPI.h library. See the pinout charts for the location of these pins. On 8-pin parts, the only option for the SS pin is PA0 (the UPDI/reset pin); this does not matter for the purposes of this core though, because, like the official library, this only operates as a master, and the SS pin is used only when potentially acting as a slave.

On all parts except the 14-pin parts, the SPI pins can be moved to an alternate location (note: On 8-pin parts, the SCK pin cannot be moved). This is configured using the `SPI.swap()` or `SPI.pins()` methods. Both of them achieve the same thing, but differ in how you specify the set of pins to use. This must be called **before** calling `SPI.begin()`.

`SPI.swap(1)` or `SPI.swap(0)` will set the the mapping to the alternate (`1`) or default (`0`) pins. It will return true if this is a valid option, and false if it is not (you don't need to check this, but it may be useful during development). If an invalid option is specified, it will be set to the default one.

`SPI.pins(MOSI pin, MISO pin, SCK pin, SS pin);` - this will set the mapping to whichever mapping has the specified pins. If this is not a valid mapping option, it will return false and set the mapping to the default. This uses more flash than `SPI.swap()` so that method is preferred. The `SS pin` argument is optional, as the pin is not used when acting as an SPI master, and neither this library nor the official SPI.h library support acting as a slave.

When it can be determined that arguments passed to `SPI.swap()` or `SPI.pins()` are invalid at compile time (most commonly when the argument(s) are constants, which they almost always are), the core will generate a compile error to that effect. This is meant to help prevent such detectable problems from requiring debugging time on hardware.

This core disables the SS pin, meaning the "SS" pin can be used for whatever purpose you want, and the pin is relevant only when making an SPI slave (which requires you to implement the interaction with the SPI peripheral yourself - though it's not rocket science or anything). On the classic AVRs, if SS was an input and SPI was enabled, it was acting as the SS pin, and if it went low, it would switch the device to slave mode (and SPI.h would not function until put back into master mode, which was not done automatically).

### I2C (TWI) Support
All of these parts have a single hardware I2C (TWI) peripheral. It presents an API compatible with the standard Arduino implementation, but with added support for multiple slave addresses, answering general call addresses and - most excitingly - simultaneous master and slave operation! (new in 2.5.0).

This is fully documented in the [**Wire library reference**](https://github.com/SpenceKonde/megaTinyCore/blob/master/megaavr/libraries/Wire/README.md).

### PWM Support
The core provides hardware PWM via the standard `analogWrite()` function. On the 8-pin parts (412, 212, 402, 204), 4 PWM pins are available. On all other parts except 1-Series parts with 20 or 24 pins, 6 PWM pins are available, all driven by Timer A (TCA0). The 20 and 24 pin 1-Series parts have two additional pins, driven by TCD0. The 2-Series apparently traded TCD0 for a second serial port and a super-fancy ADC - those parts also all have 6 PWM pins. The Type B (TCBn) timers cannot be used for additional PWM pins - their output pins are the same as those available with Timer A and they are often too useful to justify using a whole TCB for. However, you can take them over if you need to generate PWM at different frequencies, though the fact that the prescaler cannot differ from the type A timer limits this use as well. See the pinout charts for a list of which pins support PWM.

**Note that TCA0 (the type A timer) on all parts is configured by the core at startup to operate in split mode in order to support the most PWM pins possible with `analogWrite()`. As of the 2.2.x versions, a `takeOverTCA0()` function has been added, which can be called to instruct the core not write to TCA0-registers nor assume any particular mode or behavior for TCA0. `analogWrite()` will not generate PWM except on pins driven by TCD0 on the 20/24-pin parts nor will `digitalWrite()` turn it off if you want to reconfigure TCA0 for other purposes, please refer to the below guide and "hard reset" the timer back to stock configuration.**
#### [**Taking over TCA0**](https://github.com/SpenceKonde/megaTinyCore/blob/master/megaavr/extras/TakingOverTCA0.md)

#### PWM on TCD0 Pins (PIN_PC0 and PIN_PC1 - 10,11 on x16, 12,13 on x17)
The 3216, 1616, 816, 416, and the 3217, 1617 and 817 have two additional PWM pins driven by Timer D (PC0 and PC1 - pins 10 and 11 on x16, 12 and 13 on x17). Timer D is an asynchronous (async) timer, and the outputs can't be enabled or disabled without briefly stopping the timer. This results in a brief glitch on the other PWM pin (if it is currently outputting PWM) and doing so requires slightly longer - though the duration of this glitch is under 1 us. If TCD is used as the millis timer - which is the default on any part that has a type D timer (in order to keep the timers that are more readily repurposed available - TCD0 is not an easy peripheral to work with), this will result in `millis()` losing a very small amount of time (under 1 us) every time PWM is turned on or off on a TCD pin.

As of 2.2.0, *`analogWrite()` of 0 or 255 on a TCD-driven PWM pin does not disconnect the pin from the timer* - instead it results in a constant `HIGH` or `LOW` output without disconnecting the timer (use `digitalWrite()` for that). This means that `analogWrite(PIN_PC0, 0)` or `analogWrite(PIN_PC1, 0)` can be used to connect the timer to the pin without outputting PWM (yet) - doing this on both pins prior to setting any other duty cycles would allow one to ensure that no glitch of any sort occurs on the other TCD0 pin when the second pin is connected to it. *Only `digitalWrite()` or `turnOffPWM()` will disconnect the timer from the pin*. When outputting a `HIGH` in this way, the pin is "inverted"; this means that `digitalRead()` on it will return 0, not 1 (if you're `digitalRead()`'ing a pin, which you have set to output a constant `HIGH`, using `analogWrite()`, and it's one of those two pins, it will read `LOW`. However, if you are using `digitalRead()` on a pin that you've set to output a constant value, you may be doing something wrong in general.

Because TCD is async, and can run from the unprescaled internal oscillator, that means you can lower the system clock frequency without affecting the speed of the PWM. While there is a difference in PWM frequency between 16-MHz derived and 20-MHz derived clocks, there is no change in frequency for different system clock speeds for the TCD-controlled pins (the TCA-controlled pins will vary by a factor of two) The exception to this is when TCD0 is used as the millis/micros timing source at 1 MHz - running at full speed there resulted in spending an unreasonable fraction of runtime in the `millis()` ISR (tens of percent of the time).

TCD0 is used for `millis()`/`micros()` by default on parts that have it. Be aware that this does have a small flash penalty, so you can save flash by switching to use TCA or a TCB as the timer. That will also make `micros()` return faster. There is a shortage of timers on most of these parts, and I have not seen anyone talking about or posting code that reconfigures the TCD. Meanwhile everyone seems to be reconfiguring the TCA and many libraries need a TCB. These factors have been the impetus for making TCD0 the default for `millis()`/`micros()`: it is least likely to directly interfere.

On some versions of megaTinyCore prior to 2.2.0, PWM on the TCD0 pins was entirely broken.

**For general information on the available timers and how they are used PWM and other functions, consult the guide:**
This also covers the PWM frequencies that these timers will give you at various system clocks.
[**Timers and megaTinyCore**](https://github.com/SpenceKonde/megaTinyCore/blob/master/megaavr/extras/Ref_Timers.md)

### Tone Support
Support for `tone()` is provided on all parts using TCB0, unless TCB1 is present and TCB0 is set as `millis()` source. This is like the standard `tone()` function. Unlike on some classic AVRs, it does not support use of the hardware 'output compare' to generate tones; due to the very limited PWM capabilities and restricted prescaler selection for the TCB timers, this is not practical. See caveats below if using TCB0 or TCB1 for `millis()`/`micros()` settings. On parts with 8k or less flash, tones which specify a duration longer than 65536 ms and a high frequency (specifically where duration times frequency is >4.2 billion) are not supported. If specified at compile time it will generate a compile error and at runtime it will produce a shorter duration tone than expected. This is a trade-off to reduce flash usage. It was decided that requesting a tone over a minute long qualifies as highly abnormal usage of `tone()`. Several minutes continuous at the upper limit of human hearing would be required to trigger the issue, and it would need to be even longer as the frequency got lower. At that point, rather than counting the number of times the tone pin is toggled (like `tone()` with a duration specified does), it probably makes more sense to use durationless `tone()`, and turn it off with `noTone()`. Or, for the sake of everyone within earshot, maybe don't make your device emit a high pitched tone for minutes on end at all? On parts with 16k flash or more, a slightly less flash efficient implementation is used and the limit is significantly higher and very unlikely to be encountered.

`tone()` can only play a tone on one pin at a time. In theory you can play one tone per Type B timer, simultaneously, without anything more exotic than what `tone()` does now other than adding a capability to manage the multiple pins. It is my opinion that those belong in a library, not the core. See comments in `tone.cpp` for some thoughts if you want to implement something like that - I'd be happy to give more thoughts if you have questions.

### millis()/micros() Timekeeping Options
megaTinyCore provides the option to use any available timer on a part for the `millis()`/`micros()` timekeeping, controlled by a Tools submenu. It can be disabled entirely if needed to save flash, allow use of all timer interrupts or eliminate the periodic background interrupt. By default, TCD0 will be used by on parts that have one - otherwise TCA0 will be used (in versions prior to 1.1.9, TCA0 was used by default on parts that could output PWM with TCD0 on pins not available for TCA0 PWM). All timers available on the parts can be used: TCA0, TCD0 (on parts that have it), TCB0, TCB1 (where present) and the RTC. Many of these - particularly the non-default options, involve tradeoffs. In brief, TCA0 is a very versatile timer that users often want to reconfigure, TCD0 loses a small amount of time when PWM is turned on or off on the two TCD0 PWM pins (10,11 on 20-pin parts, 12,13 on 24-pin parts), TCB0 conflicts with `Servo` and `tone()` on parts that don't have TCB1, and when the RTC is used `micros()` is not available at all because the clock isn't fast enough. With these limitations in mind, the timer selection menu provides a way to move `millis()`/`micros()` to the timer most appropriate for your needs.

For more information, on the hardware timers of the supported parts, and how they are used by megaTinyCore's built-in functionality, see the [**Timers and megaTinyCore Reference**](https://github.com/SpenceKonde/megaTinyCore/blob/master/megaavr/extras/Ref_Timers.md).

2.3.0 fixed a long-standing (though surprisingly low impact) "time travel" bug.

#### RTC Timer for `millis()`
If the RTC is selected as the timer for `millis()` timekeeping, `micros()` will not be available. Additionally, this timer will be configured to run while in STANDBY sleep mode. This has two important consequences: First, it will keep time while in sleep. Secondly, every 64 seconds, the RTC overflow interrupt will fire, waking the chip - thus, if you are using the RTC for `millis()` and putting the part into sleep, you should declare a volatile global variable that you set in the ISR that is supposed to wake the part, eg `volatile boolean ShouldWakeUp=0;`, set it to 1 in the ISR, and when you put the ATtiny to sleep, have it check this immediately after waking, going back to sleep if it's not set, and clearing it if it is set, e.g.:

```cpp
void GoToSleep() {
    do {
        sleep_cpu();
    } while (!ShouldWakeUp)
    ShouldWakeUp=0;
}
```

This functionality will be made easier to use via ModernSleep when that library is available.

This board package also supports using an external 32.768khz crystal as the clock source for the RTC (not supported on 0-Series or 8-pin parts). If this is used, make sure that the crystal is connected between the TOSC1 and TOSC2 pins (these are the same as the TX and RX pins with the default pin mapping, unfortunately), that nothing else is, that no excessively long wires or traces are connected to these pins, and that appropriate loading capacitors per crystal manufacturer datasheet are connected. I found the 32k crystal to be extremely uncooperative. To reduce power usage, they try to drive the crystal as weakly as they can get away with, which in turn makes it more susceptible to interference.

#### What About External Oscillator "32768 Hz"?
Yes, you can use an external oscillator for the RTC, at least on 1 and 2 series parts.
When it's an oscillator not a crystal, it can be fed to either TOSC0 or EXTCLK; better support for this will come in the future.

### `printf()` Support for "printable" Class
Unlike the official board packages, but like many third party board packages, megaTinyCore includes the `printf()` method for the printable class (used for UART serial ports and most everything else with `print()` methods); this works like `sprintf()`, except that it outputs to the device in question; for example:
```cpp
Serial.printf("Milliseconds since start: %ld\n", millis());
```
Note that using this method will pull in just as much bloat as `sprintf()` and is subject to the same limitations as printf - by default, floating point values aren't printed.
You can choose to have a full `printf()` implementation from a Tools submenu if you want to print floating point numbers, at a cost of some additional flash.

#### `printf()` and Variants Thereof Have Many Pitfalls
There are a considerable number of ways to screw up with `printf()`. Some of the recent issues that have come up:
* Formatting specifiers have modifiers that they must be paired with depending on the datatype being printed, for all except one type. See the table of ones that I expect will work below (it was cribbed from [cplusplus.com/reference/cstdio/printf/](https://www.cplusplus.com/reference/cstdio/printf/), and then I chopped off all the rows that aren't applicable, which is most of them). Apparently many people are not fully aware (or at all aware) of how important this is - even when they think they know how to use printf(), and may have done so on previously (on a desktop OS, with 32-bit ints and no reason to use smaller datatypes for simple stuff).
* There are (as of 1.4.0) warnings enabled for format specifiers that don't match the the arguments, but you should not rely on them. Double check what you pass to `printf()` - `printf()` bugs are a common cause of software bugs in the real world. Be aware that *while you can use F() on the format string, there are no warnings for invalid format strings in that case*; a conservative programmer would first make the app work without F() around the format string, and only switch to F() once the format string was known working.

From cplusplus.com:
>The length sub-specifier modifies the length of the data type. This is a chart showing the types used to interpret the corresponding arguments with and without length specifier ~(if a different type is used, the proper type promotion or conversion is performed, if allowed)~:
Strikethrough mine 'cause that don't work here (and it's not my fault nor under my control - it's supplied with avrlibc, and I suspect that it's because the overhead of implementing it on an 8-bit AVR is too large). When incorrect length specifiers are given (including none when one should be used) surprising things happen. It looks to me like all the arguments get smushed together into a group of bytes. Then it reads the format string, and when it gets to a format specifier for an N byte datatype, it grabs N bytes from the argument array, formats them and prints them to whatever you're printing to, proceeding until the end of the format string. Thus, failing to match the format specifiers' length modifiers with the arguments will result in printing wrong data, for that substitution **and all subsequent ones** in that call to `printf()`.

The table below comprises the relevant lines from that table - many standard types are not a thing in Arduino.

| length | d i | u o x X | f F e E g G a A |  c  |    s   |  p   |    n     |
|--------|-----|---------|-----------------|-----|--------|------|----------|
| (none) |int16|  uint16 | float           | int |  char* |void* | int*     |
| hh     |int8 |  uint8  |                 |     |        |      | char*    |
| l      |int32|  uint32 |                 |     |        |      | int32_t* |

Notice that there is no line for 64 bit types in the table above; these are not supported (support for 64-bit types is pretty spotty, which is not surprising. Variables of that size are hard to work with on an 8-bit microcontroller with just 32 working registers). This applies to all versions of `printf()` - the capability is not supplied by avr-libc.


#### Selectable `printf()` Implementation
A Tools submenu lets you choose from three levels of `printf()`: full `printf()` with all features, the default one that drops float support to save 1k of flash, and the minimal one drops almost everything and for another 450 bytes flash saving (will be a big deal on the 16k and 8k parts. Less so on 128k ones). Note that selecting any non-default option here *will cause it to be included in the binary even if it's never called* - and if it's never called, it normally wouldn't be included. So an empty sketch will take more space with minimal `printf()` selected than with the default, while a sketch that uses `printf()` will take less space with minimal `printf()` vs default.

### Interrupts From Pins and in General
All pins can be used with `attachInterrupt()` and `detachInterrupt()`, on `RISING`, `FALLING`, `CHANGE`, or `LOW`. All pins can wake the chip from sleep on `CHANGE` or `LOW`. Pins marked as Async Interrupt pins on the megaTinyCore pinout charts (pins 2 and 6 within each port) can be used to wake from sleep on `RISING` and `FALLING` edges as well. Those pins are termed "fully asynchronous pins" in the datasheet.

Advanced users can instead set up interrupts manually, ignoring `attachInterrupt()`, manipulating the relevant port registers appropriately and defining the ISR with the `ISR()` macro - this will produce smaller code (using less flash and RAM) and the ISRs will run faster as they don't have to check whether an interrupt is enabled for every pin on the port.

For full information and example, see [the Interrupt Reference](https://github.com/SpenceKonde/megaTinyCore/blob/master/megaavr/extras/Ref_Interrupts.md).

### Improved Export Compiled Binary
The Sketch -> Export Compiled Binary option has been significantly enhanced in megaTinyCore and it now provides a record of settings when the export was performed, assembly listings and a memory map to assist in optimization and reducing flash usage.

See the [Export Reference](https://github.com/SpenceKonde/megaTinyCore/blob/master/megaavr/extras/Ref_Export.md).


### Brown Out Detection (BOD) Configuration Options
These parts officially support BOD trigger levels of 1.8V, 2.6V, and 4.2V, with Disabled, Active, and Sampled operation options for when the chip is in ACTIVE and SLEEP modes - Disabled uses no extra power, Active uses the most, and Sampled is in the middle. As of 2.1.0, the ACTIVE/SLEEP modes have been combined into a single menu, the nonsensical options (such as using more aggressive BOD while sleeping than while awake) were removed, and the previously unexposed options were added. Sampled mode is now available with two sample rates (the faster one uses ever so slightly more power, as you would expect) and "Enabled hold wake": in that mode, BOD is disabled in sleep, enabled when not sleeping, and when waking up, code execution does not begin until the BOD is ready. See the datasheet for details on power consumption and the meaning of these options. You must do Burn Bootloader to apply this setting, even in 2.2.0 and later. It's not a "safe" setting, since if you set it to a voltage higher that the operating voltage and enable it, the chip is "bricked" until a high enough voltage is applied.

#### Additional BOD Levels
Between the initial header file and preliminary datasheet release, and the more recent versions of each, several BOD settings were removed from the tinyAVR 0/1-Series datasheets, and the atpack release notes described them as "unqualified" - (described as "unqualified" in the release notes accompanying this change - I understand that this has something to do with the vetting process for critical applications which these parts go through and do not correspond to a voltage above which the chip is guaranteed to function under certain conditions. The three official BOD levels are the voltages that the chip is guaranteed (Yup, they use that word in the datasheet!) to work at, within the manufacturer specified temperature range and running at a system clock frequency no higher than marked. It has been implied that ongoing tests of production devices are performed and it would appear that their policy is to test against the specification in production. Nevertheless, the other 5 BOD levels are anticipated to work as one would expect, but Microchip does not provide any *guarantee* that they'll work, even if all other operating requirements are met. These "not guaranteed" voltages are still supported by the megaTinyCore BOD dropdown menu, but (as of 2.0.4 - the first version that has the new headers) are marked as "(Unofficial)" in the submenu. Note that the new headers no longer provide the `*_gc` enum entries for these BOD level. I suspect that only the three "qualified" BOD levels are tested in production, though I have used the others without problems.

| BOD level | Guaranteed speed |
|-----------|------------------|
|     1.8V  |            5 MHz |
|     2.1V  |       unofficial |
|     2.6V  |           10 MHz |
|     2.9V  |       unofficial |
|     3.3V  |       unofficial |
|     3.7V  |       unofficial |
|     4.0V  |       unofficial |
|     4.2V  |           20 MHz |


## Included Libraries
Most existing Arduino libraries work. See the [Supported Libraries List](https://github.com/SpenceKonde/megaTinyCore/blob/master/megaavr/extras/LibraryCompatibility.md) for a more complete list and discussion of what kinds of libraries might have issues. Of the few libraries that don't work, a handful happened to also be extremely popular and heavily used, such that it was felt necessary to include a compatible version with megaTinyCore. In addition to these, libraries which expose hardware that is only present on the modern AVRs, are also included. These libraries are listed below.

### megaTinyCore
This library supplies two functions to check tuning status of the chip it's running on, and now adds two software reset functions (via WDT or via software reset). It also holds the massive keywords.txt file that highlights register names and core-specific functions.

[megaTinyCore helper library docs](https://github.com/SpenceKonde/megaTinyCore/blob/master/megaavr/libraries/megaTinyCore/README.md)

### tinyNeoPixel (WS2812)
The usual NeoPixel (WS2812) libraries, including the popular FastLED as well as AdafruitNeoPixel, have problems on these parts - they depend on hand-tuned assembly, but the execution time of several key instructions has been improved. The improvements enable significant simplification of the code for driving these LEDs. This core includes a compatible version of the tinyNeoPixel library for interfacing with these ubiquitous addressable LEDs. There are two versions, both tightly based on the Adafruit_NeoPixel library. One implements a truly identical API, differing only in name (and obviously the fact that it works on tinyAVR and Dx-Series and megaAVR 0-Series parts at clock speeds from 8 MHz to 48 MHz, instead of on most classic AVRs at 8, 12, and 16 MHz). The other version makes a slight change to the constructor and drops support for changing length at runtime, in order to realize significant flash savings (around 1k). See the [tinyNeoPixel documentation](https://github.com/SpenceKonde/megaTinyCore/blob/master/megaavr/extras/tinyNeoPixel.md) and included examples for more information.

### EEPROM and USERROW
The standard EEPROM.h is available here - it works like it does on any AVR. `USERSIG.h` (from "User Signature" which the datasheet has sometimes called the `USERROW`) it has the same API as EEPROM, though there may be future additions to harmonize with Dx-friendly functions for updating multiple bytes. The Dx-Series parts can only erase the whole USERROW, so potentially each byte written could involve erasing and rewriting it all - the question of how to deal with that is why DxCore doesn't have a USERSIG library yet). The name "USERSIG" refers to the alternate name of the USERROW, the "User Signature" space - the name USERROW could not be used because it is defined by the io headers (it's the `struct` of type `USERROW_t`, made up of `USERROW.USERROW0` through `USERROW.USERROW31`. Not the most useful thing, but we never override the io header file definitions unless working around a bug.

Note: Prior to 2.1.0, we tried to get clever with supporting the `USERROW` through the EEPROM library; that not only was shortsighted (as it's logically inconsistent on anything with more than 256b of EEPROM), it also introduced some serious bugs. Use the `USERSIG.h` library for that instead.

### Servo
The usual Servo library from library manager is incompatible with these parts (minor changes could make it "work", but with glaring issues and a dependence on the configuration of TCA0). This core provides a version of the Servo library which will select an appropriate timer (TCB0 is the only option on most parts, on parts with a TCB1 (2-Series and 3216, 3217, 1617, 1616 and 1614), TCB1 will be used instead, provided it's not being used for `millis()`). Except on parts with a TCB1, Tone cannot be used at the same time as the Servo library. Servo output is better at higher clock speed; when using servos, it is recommended to run at the highest frequency permitted by the operating voltage, to minimize jitter.

**Warning** If you have installed a version of the Servo library to your <sketchbook>/libraries folder (including via library manager), the IDE will use that version of the library (which is not compatible with these parts) instead of the one supplied with megaTinyCore (which is). As a workaround, a duplicate of the Servo library is included with a different name - to use it, just `#include <Servo_megaTinyCore.h>` instead of `#include <Servo.h>` - no other code changes are necessary.

Note that the Servo libraries were only fixed in version 2.2.0 - prior to that we had a Servo library, but it didn't work due to an astonishingly large number of bugs (I swear I tested it!).

### Flash
Written by @MCUDude, this provides a more accessible (much more accessible!) wrapper around the optiboot.h library (which was written by the famous @westfw) . This supports writing to the flash of any device using Optiboot, by having the application code call routines in the bootloader to write to the flash. All modern AVRs have built-in flash protection mechanisms that permit only code executing from the bootloader section (`BOOTCODE`, in their terminology) to write to the application section (`APPCODE`). While the hardware does support a third flash section (`APPDATA`) which can be written by code running in `APPCODE` this is only usable if there is also a `BOOTCODE` section defined (otherwise the entire flash is treated as `BOOTCODE` which can never be self-programmed), and would require a separate implementation of this library to use. It would also be possible to get flash-write-from-app without use of an actual bootloader through an analog of the trick used by the DxCore Flash.h for this. Since there appears to be little demand for such a thing, that functionality is not currently implemented (they were implemented on DxCore's flash writing library because the additional effort was virtually nil, and because there was a user with a particular interest in that feature). If someone wants this, and will adapt the library, I can add the entry point to the core and give you little chunks of inline assembly that will call it. Note on terminology: on AVR Dx-Series, the fuses are called `BOOTSIZE` and `CODESIZE` whereas on 0/1-Series tinyAVRs they're called `BOOTEND` and `APPEND`. I'm not quite sure how they didn't foresee customer confusion when they called the "APPlication END" that... Regardless of the names they do the same thing, although the granularity on tinyAVRs is finer, as you would expect.

[Optiboot_flasher documentation](https://github.com/SpenceKonde/megaTinyCore/blob/master/megaavr/libraries/Optiboot_flasher/README.md)

**Warning** As noted above, there is a library for DxCore that is also named `Flash.h`. Both allow an application to write to the flash using Optiboot if present. *That is the only similarity they have*. The API, NVM hardware, method used to call the bootloader, and basically *everything about these libraries is different*. Be sure you write code for the one that matches the hardware you're using. While I (Spence Konde) wrote the DxCore one, I don't have a particularly strong opinion about which way is "right". We made them independently, but not because we each thought the other one's idea of how it should be done was wrong. They largely reflect the way the hardware interacts with its flash. For example, the one for megaTinyCore is page-oriented with its own page buffer, and these parts write in a page-oriented manner, while the DxCore library only cares about pages when erasing - and indeed, on those parts, the flash is written with word or byte granularity.

### Logic (CCL or "LUT")
All of these parts have at least a pair of Configurable Custom Logic (CCL) blocks. Each block allows you to supply an arbitrary 3-input truth table, as well as configuring other aspects of the logic block. The CCL operates *asynchronously* - meaning that things can happen faster than the clock speed, though there is optional synchronizer that will synchronize the CCL output to an event input or the system clock. The inputs can come from pins, events, or other peripherals. There's a feedback input as well, which allows a great many exciting possibilities, and a "sequencer" that can act like a latch or flip-flop using the outputs of a pair of logic blocks as its inputs. This is an incredibly powerful peripheral - especially on the 2-Series parts, which have a second pair of logic blocks, as well as the capability to trigger an interrupt when the state of one changes.

The Logic (`#include Logic.h`) library provides a simple wrapper around the CCL hardware in the tinyAVR 0/1/2-Series devices. This library is also included in DxCore and MegaCoreX, covering all AVRs with CCL hardware. Written by @MCUDude.

[Logic library documentation](https://github.com/SpenceKonde/megaTinyCore/blob/master/megaavr/libraries/Logic/README.md)

Nomenclature note: Microchip often refers to the "logic blocks" as "LUTs" - "LUT" being an abbreviation for "Lookup table", which is a central feature of a logic block (it's a very small lookup table though - 3 binary inputs gives 8 possible entries / permutations in the lookup table, which are either 1 or 0, so 1 bit each. With only 8 rows, it's a bit smaller than than most things one would refer to as a table. We use the term "logic block" in the documentation (which includes the lookup table, its input multiplexers, and its synchronizer/filter and edge detector) unless we are specifically referring to the lookup table. This also helps to avoid any confusion with other types of lookup tables.

### Comparator (2.3.0+)
These parts have either 1 or 3 (1614, 1616, 1617, 3216, and 3217) on-chip analog comparators which can be used to compare two analog voltages, and, depending on which is larger, generate an event output, drive a pin high or low, or fire an interrupt. One of the voltages can be the internal reference (0-Series) an internal reference scaled by an 8-bit DAC (everything else). This library, written by @MCUDude, provides a simple wrapper around the analog comparator(s) which makes their configuration easier and resulting code more readable (also easier on the wrists - less stuff to type in all caps) than manually configuring registers, while exposing nearly the full featureset of the analog comparators on these parts. Do note does not support the Window Comparator option for the parts with 3 comparators; There doesn't exactly seem to be a lot of demand for that one, though.

The Comparator library (`#include Comparator.h`) is also included in DxCore and MegaCoreX, covering all modern AVRs with comparator hardware. Written by @MCUDude.

[Comparator library documentation](https://github.com/SpenceKonde/megaTinyCore/blob/master/megaavr/libraries/Comparator/README.md)

## Other Libraries (Not Included)
In general you should expect the following about library compatibility:
* Anything that works on an Uno WiFi Rev. 2 or Nano Every should work or require minimal effort to convert (if you run into one that doesn't work, please let us know in either discussions or issues, so we can look into getting it working correctly. I always want to know to add to the table linked below, but particularly if it works on those boards but not here - they are very similar architectures, and any porting effort required should be minimal. The most likely explanation is that the library was tested *specifically* for the ATmega4809, rather than generally for the peripherals it used.
* The library.properties field `architectures=*` would suggest that it would work anywhere - all this means is that there are not separate folders with implementations for different architectures. It does not mean that the library does not make assumptions about architecture, test against architecture specific stuff with `#ifdef`s and so on.
* Libraries that work on other AVR-based Arduino devices will work as long as:
  * They do not directly interact with hardware registers,
  * They do not make assumptions about what pins are associated with their peripheral (ex "Okay, now my library has included Wire.h, now I'm going to `attachInterrupt()` on SDA: `attachInterrupt(A4,myInterrupt)`;) - that fails except on an '328, because it assumes that SDA is on the same pin as analog input 4 - for example);
* Libraries that make use of only Arduino API calls without assumptions about the underlying hardware are virtually guaranteed to work.

The amount of effort required to port a given library will vary widely depending on the library. Some are almost trivial, while others require deep knowledge. The fact that many libraries can be ported without much effort again underlines the need for reports from users about incompatible libraries. Almost all of the fruits are low hanging and ripe for harvest.

### [List of Known Working / Not-working Libraries](https://github.com/SpenceKonde/megaTinyCore/blob/master/megaavr/extras/LibraryCompatibility.md)
I know lots of people use libraries that aren't on that list, and I fully expect that there is a great number of libraries that work and are not listed, and I'd live to hear about them. Use the "discussions" or email me, or even submit a PR to add a line to the table. And while I'm happy to hear about working libraries I'm even more interested if you have tried some and found that they *don't* work, so I can figure out why and how much effort would be required to make them work.


## WDT and Resets
For more information on resetting from software, using the Watchdog Timer, the causes of unexpected resets and how to prevent them, and generally all things reset-related, see the [Reset Guide](https://github.com/SpenceKonde/megaTinyCore/blob/master/megaavr/extras/Ref_Reset.md).

## Identifying Part and Options in Sketch
It is often useful to identify what options are selected on the menus from within the sketch; this is particularly useful for verifying that you have selected the options you wrote the sketch for when opened later by yourself or someone who you shared it with. Or, you can use such in-sketch identification, combined with preprocessor `#if` macros, to select the appropriate code depending on the part or options at hand.

There are a great number of `#define`s provided to get information about the hardware in-use, in order to write portable and flexible code in your sketch or, especially, library code.

**Note**: You cannot distinguish an extended temperature range part from a normal one from software. Be glad you're using a tinyAVR - the full size modern AVRs have *no means to determine the temperature rating without contacting Microchip support*

## Bootloader (Optiboot) Support
A new version of Optiboot (Optiboot_x) now runs on the tinyAVR 0-Series, 1-Series and 2-Series chips. It's under 512 bytes, and works on all parts supported by this core, allowing for a convenient workflow with the same serial connections used for both uploading code and debugging (like a normal Arduino Pro Mini). Note the exception about not having autoreset unless you disable UPDI (except for the 20 and 24-pin 2-Series parts which can put reset on PB4 instead), which is a bit of a bummer.

To use the serial bootloader, select a board definition with (optiboot) after it. Note - the optiboot suffix might be visually cut off due to the width of the menu; the second / lower set of board definitions in the board menu are the optiboot ones). The 2-Series Optiboot definitions and the 0/1-Series Optiboot definitions are separate entries in the board menu.

See the [Optiboot reference](https://github.com/SpenceKonde/megaTinyCore/blob/master/megaavr/extras/Ref_Reset.md)for more information.

## Guides
These guides cover subsystems of the core in much greater detail (some of it extraneous or excessive).
### Reference Material
#### [Function Reference](https://github.com/SpenceKonde/DxCore/blob/master/megaavr/extras/Ref_Functions.md)
Covering top-level functions and macros that are non-standard, or are standard but poorly documented, and which aren't covered anywhere else.
#### [Analog Input (ADC) and Output (DAC)](https://github.com/SpenceKonde/megaTinyCore/blob/master/megaavr/extras/Ref_Analog.md)
The API reference for the analog-related functionality that is included in this core beyond the standard Arduino API.
#### [Digital I/O and Enhanced Options](https://github.com/SpenceKonde/megaTinyCore/blob/master/megaavr/extras/Ref_Digital.md)
The API reference for the digital I/O-related functionality that is included in this core, beyond the standard Arduino API, as well as a few digital I/O-related features that exist in the hardware which we provide no wrapper around.
#### [Interrupts](https://github.com/SpenceKonde/megaTinyCore/blob/master/megaavr/extras/Ref_Interrupts.md)
Includes a list of all interrupt vectors that can be used, how the flags are cleared (not a substitute for the datasheet - just a very quick reminder), which parts each vector exists on, and and what parts of the core, if any, make use of a vector. It also has general guidance and warnings relating to interrupts their handling, including estimates of real-world interrupt response times.
#### [Serial](https://github.com/SpenceKonde/megaTinyCore/blob/master/megaavr/extras/Ref_Serial.md)
The USARTs (Serial) have some greatly enhanced functionality compared to the stock core.
#### [SerialUPDI](https://github.com/SpenceKonde/AVR-Guidance/blob/master/UPDI/jtag2updi.md)
Serial UPDI is our recommended tool for UPDI programming.
#### [Clock Information](https://github.com/SpenceKonde/megaTinyCore/blob/master/megaavr/extras/Ref_Clocks.md)
Supported clock sources and considerations for the use thereof.
#### [Speed Grades](https://github.com/SpenceKonde/megaTinyCore/blob/master/megaavr/extras/Ref_SpeedGrades.md)
Manufacturer specs for speed at various voltages, and some discussion of BOD thresholds - this is written largely from a very conservative perspective, in contrast to most of the documentation.
#### [Callbacks and Weakly Defined Functions](https://github.com/SpenceKonde/DxCore/blob/master/megaavr/extras/Ref_Callbacks.md)
These are provided by the core and can be overridden with code to run in the event of certain conditions, or at certain times in the startup process.
#### [Constants for Part/Feature/Pin/Version Identification](https://github.com/SpenceKonde/megaTinyCore/blob/master/megaavr/extras/Ref_Defines.md)
The core feature `#define`s are used by megaTinyCore and other cores I maintain as well. This also documents what constant values are defined by the core for version identification, testing for features, and dealing with compatibility problems.
#### [Assembly Listing and Memory Maps](https://github.com/SpenceKonde/megaTinyCore/blob/master/megaavr/extras/Ref_Export.md)
Export compiled binary generates both assembly listings and memory maps, in addition to the hex file. The options selected are encoded in the name of the file to help prevent confusion and make it easy to compare two configurations when you are surprised by the differences between them. Also provides links to a script I wrote to reformate memory maps so you can read the damned things.
#### [Reset Control and the WDT](https://github.com/SpenceKonde/megaTinyCore/blob/master/megaavr/extras/Ref_Reset.md)
The sources of reset, and how to handle reset cause flags to ensure clean resets and proper functioning in adverse events. **Must read for production systems**
#### [Optiboot Reference](https://github.com/SpenceKonde/megaTinyCore/blob/master/megaavr/extras/Ref_Reset.md)
The installation and operation of the Optiboot bootloader (for uploading over straight serial (not SerialUPDI)) is described here. Not recommended except on the 20/24-pin 2-Series (since they have the alt reset pin) or for special use cases that demand it.
### [Timers and megaTinyCore Reference](https://github.com/SpenceKonde/megaTinyCore/blob/master/megaavr/extras/Ref_Timers.md)
This contains detailed information on how the timers are used in megaTinyCore, and some background on their capabilities.
### Other Documents
These guides are older; some are still relevant.
### [Power Saving Techniques and Sleep](https://github.com/SpenceKonde/megaTinyCore/blob/master/megaavr/extras/PowerSave.md)
### [Taking Over the PWM Timer](https://github.com/SpenceKonde/megaTinyCore/blob/master/megaavr/extras/TakingOverTCA0.md)
This has been recently updated and will likely be turned into a Ref_TCA0.
### [Advanced ADC Features - For 0/1-Series Only](https://github.com/SpenceKonde/megaTinyCore/blob/master/megaavr/extras/ADCFreerunAndMore.md)
This document describes how (on the 0 and 1 Series only) the ADC can be taken over and reconfigured, with particular attention to free running mode. The 2-Series ADC is different, and it would require changes to reflect those differences.
### Official Microchip documents that are of notable value
#### [TB3262 - AVR1000b: Getting Started with Writing C-Code for AVR MCUs](https://ww1.microchip.com/downloads/en/Appnotes/AVR1000b-Getting-Started-Writing-C-Code-for-AVR-DS90003262B.pdf)
A delightful document on bare metal programming in C.
#### [AVR Instruction Set Manual](https://ww1.microchip.com/downloads/en/DeviceDoc/AVR-InstructionSet-Manual-DS40002198.pdf)
The bible of the AVR instruction set. Like any such tome, it is a very lengthy document which contains timeless wisdom from the creator(s) in obtuse and challenging language and a confusing syntax.If you are writing assembly, you probably have this document open most of the time.
#### See also the recently written ones listed in [the analog reference](Ref_Analog.md)
As promised, a bunch of additional information was released; Unfortunately it leaves some of the key questions unanswered.
## List of Tools sub-menus
* Tools -> Chip - sets the specific part within a selected family to compile for and upload to.
* Tools -> Clock - sets the clock speed. You must burn bootloader after changing between 16/8/4/1MHz and 20/10/5MHz to apply the changes (ie, changing from 20MHz to 10MHz does not require burning bootloader, changing from 20MHz to 16MHz does). A virgin chip will be set to use the 20MHz internal oscillator as its base clock source, so 20/10/5MHz clock speed options should work without an initial "burn bootloader" - though we still recommend it to ensure that all other fuses are set to the values you expect.
* Tools -> Retain EEPROM - determines whether to save EEPROM when uploading a new sketch. You must burn bootloader after changing this to apply the changes. This option is not available on Optiboot board definitions - programming through the bootloader does not execute a chip erase function.
* Tools -> B.O.D. Voltage - If Brown Out Detection is enabled, when Vcc falls below this voltage, the chip will be held in reset. You must burn bootloader after changing this to apply the changes. See the **BOD configuration options** section above for more information.
* Tools -> B.O.D. Mode when Active/Sleeping - Determines the brown-out detection mode in active and sleep modes. You must burn bootloader after changing this to apply the changes. See the **BOD configuration options** section above for more information.
* Tools -> UPDI/Reset pin (this menu is not available for 8 or 14-pin, non-optiboot parts, as an incorrect selection will brick your board if you don't have an HV UPDI programmer. If you do, the lines that could be uncommented to enable it are in the boards.txt)
  * If set to UPDI, the pin will be left as the UPDI pin, there will be no hardware reset pin. If using Optiboot, to enter the bootloader, disconnect and reconnect power to the part or execute a software reset - either way, upload within 8 seconds.
  * If set to Reset, the pin will be configured to act as reset, like a classic AVR, but **UPDI programming will no longer work - you must use an HV programmer if you wish to reprogram via UPDI** - if the pin is set to reset, if using Optiboot, the version of the bootloader used will jump straight to the application after a power-on reset, and will only enter the bootloader if reset by software reset or via the reset pin. The bootloader will also only wait 1 second for a sketch (ie, it behaves like optiboot does on classic AVR microcontrollers), instead of 8. If not using a bootloader, further programming requires an HV programmer; this option is not available on non-optiboot boards without modifying boards.txt as noted above.
  * If it is set to I/O, the pin will act as a normal I/O pin with incredibly weak pin drivers - don't expect it to be able to source or sink more than 0.5mA when set output. If using Optiboot, the bootloader will behave in the same way as when the pin is left as UPDI. To reprogram using an HV programmer, you must use the Power Cycle High Voltage (PCHV) procedure. Consult the documentation for your HV programmer for more information. This option is not available on non-optiboot boards without modifying boards.txt as noted above.
  * On the 2-Series 20 and 24-pin part, an additional options is available, and the default when using Optiboot with those parts: Alternate Reset; with this option selected the UPDI pin retains it's UPDI functionality, but the PIN_PB4 ceases to be an I/O pin, and instead acts like an external RESET pin! In light of the continued scarcity of HV UPDI programmers within the hobbyist community. This option will result in an error message if bootloading a 0/1-Series is attempted.
* Tools -> Startup Time - This is the time between reset (from any cause) and the start of code execution. We default to 8ms and recommend using that unless you have a reason not to - that default option is generally fine. In rare cases it may make sense to change, such as particularly slow rising power supplies when BOD is not enabled, such that it needs to wait longer than the usual 8ms to have a voltage high enough to function reliably at, or conversely, when the power supply is known to be fast rising (or BOD is in use) and you have need to respond almost instantly after a reset.
* ~Tools -> Voltage Baud Correction - If you are using the internal oscillator and reaaaaally want the UART baud rates to be as close to the target as possible you can set this to the voltage closer to your operating voltage, and it will use the factory programmed internal oscillator error values. Under normal operation, this just wastes flash and is not needed. That is why it now (as of 2.3.0) defaults to Ignore~. Removed from 2.5.0
* Tools -> `printf()` implementation - The default option can be swapped for a lighter weight version that omits most functionality to save a tiny amount of flash, or for a full implementation (which allows printing floats with it) at the cost of about 1k extra flash. Note that if non-default options are selected, the implementation is always included in the binary, and will take space even if not called. This applies everywhere that format strings are used, including `Serial.printf()`.
* Tools -> attachInterrupt Mode - Choose from 3 options - the new, enabled on all pins always (like the old one), Manual, or the old implementation in case of regressions in the new implementation. When in Manual mode, You must call `attachPortAEnable()` and replace `A` with the letter of the port) before attaching the interrupt. This allows `attachInterrupt()` to be used without precluding any use of a manually defined interrupt (which is always much faster to respond). Basically any time you "attach" an interrupt, the performance is much worse.
* Tools -> Wire Mode - In the past, you have only had the option of using Wire as a master, or a slave. Now the same interface can be used for both at the same time, either on the same pins, or in dual mode. To use simultaneous master or slave, or to enable a second Wire interface, the appropriate option must be selected from tools -> Wire Mode.
* Tools -> millis()/micros() - If set to enable (default), `millis()`, `micros()` and `pulseInLong()` will be available. If set to disable, these will not be available, Serial methods which take a timeout as an argument will not have an accurate timeout (though the actual time will be proportional to the timeout supplied); `delay()` will still work. Disabling `millis()` and `micros()` saves flash, and eliminates the `millis()` interrupt every 1-2 ms; this is especially useful on the 8-pin parts which are extremely limited in flash. Depending on the part, options to force `millis()`/`micros()` onto specific timers are available. A `#error` will be shown upon compile if a specific timer is chosen but that timer does not exist on the part in question (as the 0-Series parts have fewer timers, but run from the same variant). If RTC is selected, `micros()` and `pulseInLong()` will not be available - only `millis()` will be.
* Tools -> UART for Bootloader - If using Optiboot bootloader, select which set of pins you want to use for serial uploads. After making a selection, you must connect a UPDI programmer and do tools -> Burn Bootloader to upload the correct bootloader for the selected option.

## Warnings and Caveats
There are however a few cautions warranted regarding megaTinyCore - either areas where the core is different from official cores, or where the behavior is the same, but not as well known.

### Direct Register Manipulation
If you are manually manipulating registers controlling a peripheral, except as specifically noted in relevant reference pages, the stated behavior of API functions can no longer be assured. It may work like you hope, it may not, and it is not a bug if it does not, and you should not assume that calling said API functions will not adversely impact the rest of your application. For example, if you "take over" TCA0, you should not expect that using `analogWrite()` - except on the two pins on the 20/24-pin parts controlled by TCD0 - will work for generating PWM. If you reconfigure TCA0 except as noted in Ref_Timers, without calling `takeOverTCA0`, both `analogWrite()` and `digitalWrite()` on a PWM pin may disrupt your changed configuration.

### I2C **Requires** External Pullup Resistors
Earlier versions of megaTinyCore enabled the internal pullup resistors on the I2C pins. This is no longer done; they are miles away from being strong enough to meet the I2C specifications. It was decided that it is preferably for it to fail consistently without external ones than to work under simple conditions with the internal ones, yet fail under more demanding ones (more devices, longer wires, etc).

### Serial Does Not Manipulate Interrupt Priority
The official core for the (similar) megaAVR 0-Series parts, which megaTinyCore was based on, fiddles with the interrupt priority (bet you didn't know that!) in methods that are of dubious wisdoom. megaTinyCore does not do this, saving several hundred bytes of flash in the process, and fixing at least one serious bug which could result in the microcontroller hanging if Serial was used in ways that everyone tells you not to use it, but which frequently work anyway. Writing to Serial when its buffer is full, or calling `Serial.flush()` with interrupts disabled, or during another ISR (which you *really shouldn't do*) will behave as it does on classic AVRs and simply block, manually calling the transmit handlers, until there is space in the buffer for all of the data waiting to be written or the buffer is empty (for `flush()`). On th stock megaAVR core, this could hang forever.

### SerialEvent Support is Dropped
This is deprecated on the official core and is, and always has been, a dreadful misfeature. Dropped as of 2.3.0.

### `digitalRead()` Does Not Turn Off PWM
On official cores, and most third party ones, the `digitalRead()` function turns off PWM when called on a pin. This behavior is not documented by the Arduino reference. This interferes with certain optimizations, makes `digitalRead()` take at least twice as long (likely much longer) as it needs to and generally makes little sense. Why should a "read" operation change the thing it's called on? We have a function that alters the pin it's called on: `digitalWrite()`. There does not seem to be a logically coherent reason for this and, insofar as Arduino is supposed to be an educational platform it makes simple demonstrations of what PWM is non-trivial (imagine setting a pin to output PWM, and then looking at the output by repeatedly reading the pin).

### `digitalWrite()` and `INPUT` Pins
Like the official "megaavr" core, calling `digitalWrite()` on a pin currently set `INPUT` will enable or disable the pullups as appropriate. `digitalWrite()` also supports "CHANGE" as an option; on the official core, this will turn the pullup on, regardless of which state the pin was previously in, instead of toggling the state of it. The state of the pullup is now set to match the value that the port output register was just set to.

This was done because of the huge volume of code that makes use of this behavior. We experimented with making pinMode() do the inverse for INPUT and INPUT_PULLUP, but this was removed by unanimous agreement by everyone in the discussion thread.

### `analogWrite()` and TCD0 Pins
Please see the above PWM feature description if using PWM on those pins and also using `digitalRead()` or direct port writes on the same pins (PIN_PC0, and PIN_PC1).

### TCA0 is Configured in Split Mode to Get 3 Additional PWM Pins
On the official "megaavr" board package, TCA0 is configured for "single mode" as a three-channel 16-bit timer (used to output 8-bit PWM). megaTinyCore always configures it for "Split mode" to get additional PWM outputs. See the datasheets for more information on the capabilities of TCA0. See [Taking over TCA0](https://github.com/SpenceKonde/megaTinyCore/blob/master/megaavr/extras/TakingOverTCA0.md) for information on reconfiguring it. One downside to this is that the compare channels do not support buffering, so changing the duty cycle can cause a glitch lasting up to one PWM cycle (generally under 1 ms).

### TCA0 TOP is 254, Not 255
0 is a count, so at 255, there are 256 steps, and 255 of those will generate PWM output - but since Arduino defines 0 as always off and 255 as always on, there are only 254 possible values that it will use. The result of this is that (I don't remember which) either `analogWrite(pin,254)` results in it being `LOW` 2/256's of the time, or `analogWrite(pin,1)` results in it being `HIGH` 2/256's of the time. On megaTinyCore, with 255 steps, 254 of which generate PWM, the hardware is configured to match the API, and this does not occur. As it happens, 255 also (mathematically) works out such that integer math gets exact results for `millis()` timing with both 16-MHz-derived and 20-MHz-derived clock speeds, which is relevant when TCA0 is used for `millis()` timing. The same thing is done for TCD0, though to 509, giving 510 steps. `analogWrite()` accounts for this, so that we can get the same output frequency while keeping the fastest synchronization prescaler for fastest synchronization between TCD0 and system clock domains.

### Type B Timers Not Used for PWM
On the official "megaavr" board package, as well as [DxCore](https://github.com/SpenceKonde/DxCore), the Type B timers are used to generate 8-bit PWM (one pin per timer). There are very few circumstances where this could increase the number of usable PWM pins. These timers are just too scarce and valuable on these parts. Being minimally useful for PWM, in short supply, and highly desirable for other purposes, support for using Type B timers for PWM was removed in order to save space that would otherwise be used initializing these timers for PWM and handling them in `analogWrite()` et. al. If a Type B timer is used for `millis()`, it is configured in a radically different way than the official core does it.

### Digital I/O Functions Use Old Function Signatures
They return and expect `uint8_t` (byte) values, not `enum`s like the official megaavr board package does. Like classic AVR cores, constants like `LOW`, `HIGH`, etc are simply `#define`d to appropriate values. The use of `enum`s unfortunately broke many common Arduino programming idioms and existing code (granted, these idioms were poor programming practice - they're also incredibly widespread and convenient), increased flash usage, lowered performance and made optimization more challenging. The `enum` implementation made language design purists comfortable and provided error checking for newbies, because you couldn't pass anything that wasn't a PinState to a digital I/O function and would see that error if you accidentally got careless. Nevertheless, due to all the complaints, a compatibility layer was added to the official core, so all the old tricks would work again, it was just less performant. However, that got rid of what was probably the most compelling benefit by allowing the workarounds: the fact that it did generate an error for new users to train them away from common Arduino practices like passing 1 or 0 to `digitalWrite()`, `if(digitalRead(pin))` and the like. The choice of names of the `enum`s also had the perverse effect of making `PinMode(pin,OUTPUT)` (an obvious typo of `pinMode(pin,OUTPUT)`) into valid syntax (comma operator turns `pin,OUTPUT` into `OUTPUT`, and it returns a new `PinMode` of value `OUTPUT`...) and does nothing with it, instead of a syntax error (It took me over an hour to find the erroneous capitalization. That evening, I converted the digital I/O functions to the old signatures and removed the `enum`s). Anyway - the `enum`s are not present here, and they never will be; this is the case with [MegaCoreX](https://github.com/MCUdude/MegaCoreX) and [DxCore](https://github.com/SpenceKonde/DxCore) as well.

## Very Low-level Differences Between Classic and Modern AVRs
There are two classes of significant low level architectural differences (aside from the vastly improved peripherals): the improved instruction set and the unified memory address space.

### Instruction Set (AVRe/AVRe+ vs AVRxt)
The classic AVR devices all use the venerable `AVRe` (ATtiny) or `AVRe+` (ATmega) instruction set (`AVRe+` differs from `AVRe` in that it has hardware multiplication and supports devices with more than 64k of flash). Modern AVR devices (with the exception of ones with minuscule flash and memory, such as the ATtiny10, which use the reduced core `AVRrc`) all use the latest iteration of the AVR instruction set, `AVRxt`. `AVRxt` has much in common with `AVRxm` (used in XMega parts) in terms of instruction timing - and in the few places where they differ, `AVRxt` is faster (SBIC, as well as LDD, and LD with pre-decrement, are all 1 clock slower on `AVRxm` vs `AVRxt` or `AVRe`), however `AVRxt` doesn't have the single-instruction-two-clock read-and-write instructions for memory access `LAT`, `LAC`, `LAS`, and `XCH`. The difference between subspecies of the AVR instruction set is unimportant for 99.9% of users - but if you happen to be working with hand-tuned assembly (or are using a library that does so, and are wondering why the timing is messed up), the changes are:
* Like AVRe+ and unlike AVRe (used in older tinyAVR), these do have the hardware multiplication.
* PUSH is 1 cycle vs 2 on classic AVR (POP is still 2)
* CBI and SBI are 1 cycle vs 2 on classic AVR
* LDS is 3 cycles vs 2 on classic AVR :disappointed: LD and LDD are - as always - two cycle instructions.
* RCALL and ICALL are 2 cycles vs 3 on classic AVR
* CALL is 3 cycles instead of 4 on classic AVR
* ST and STD is 1 cycle vs 2 on classic AVR (STS is still 2 - as any two word instruction must be)

As you can see, everything that involves writing to the SRAM is faster now; it would appear that any time it is writing to a location based on one of the pointer registers or the stack pointer, it's a single cycle. All the other improvements except `CBI` and `SBI` can be viewed as a consequence of that. Of course, the variants of `CALL` are faster; they have to put the return address into the stack. I can't say I've ever felt like `LAT`, `LAC`, or `LAS` would be terribly useful as they are described in the instruction set manual - those take a register and the address pointed to by the Z register, load the contents of the specified address and toggle, set or clear in that memory address the bits that were set to begin with in the register. If that worked on special function registers, it would be a very useful instruction, taking `PERIPHERAL.REGISTER |= SOME_BIT_bm;` from a 5 clock, non-atomic operation to a 2 clock atomic one! But it says they only work on SRAM... so not as much of a loss. `XCH` is more obviously useful than the others, but all 4 of them come with the need to set up the Z register... which in many cases would take long enough that it wouldn't be a notable improvement.

Note that the improvement to `PUSH` can make interrupts respond significantly faster (since they have to push the contents of registers onto the stack at the beginning of the ISR), though the corresponding `POP`s at the end aren't any faster. The change with `ST` impacted tinyNeoPixel. Prior to my realizing this, the library worked on SK6812 LEDs (which happened to be what I tested with) at 16/20 MHz, but not real WS2812's. However, once I discovered this, I was able to leverage it to use a single tinyNeoPixel library instead of a different one for each port like was needed with ATTinyCore (for 8 MHz, they need to use the single cycle `OUT` on classic AVRs to meet timing requirements, the two cycle `ST` was just too slow; hence the port had to be known at compile time, or there must be one copy of the routine for each port, an extravagance that the ATtiny parts cannot afford. But with single cycle `ST`, that issue vanished).

Oh, and one other instruction it doesn't have that (some) AVRxm parts have: The hardware `DES` encryption instruction - an instruction which is most effective at marking AVRxm as, ah, back from the time when `DES` was a big deal.

### Memory and Address Space Organization
On all modern AVRs with up to 48k of flash, both the flash and ram reside in the same address space - On tinyAVRs, the program memory starts at 0x8000, while on megaAVR 0-Series, it starts at 0x4000 to leave room for the 48k of flash that they can have, and on the Dx-Series parts with up to 32k of flash, they have the same layout as the tinyAVRs, while Dx-Series parts with 64k or 128k of flash have a 32k section of flash mapped at any given time (how to make sure variables go into this memory mapped flash has been described elsewhere in this document). There is another big and fundamental change to the layout of the address space as well: the registers are organized by peripheral. PORTA is assigned 0x400 to 0x41F. PORTB is the next 32 bytes, and so on - and the address space is far sparser - all the peripherals have multiple "reserved" registers that may or may not get functions added in the future. And each instance of a peripheral on a part that has multiple of them has the same layout. You can, say, pass a pointer to a TCB around without the functions that get it knowing which TCB they'll get, and then access the TCB registers through it. On classic AVRs the names of the registers were consistent, but their locations were all over the place, packed much more tightly, so that sort of trick isn't possible. This also means that the EEPROM (and USERROW) are part of this unified address space (on classic AVRs, reading was accomplished through special function registers, and was far more awkward).

#### The "I/O space" is Used Differently
The lowest 64 registers are special - you can read or write them with the `IN` or `OUT` instructions (hence, "I/O space") in a single clock cycle, *without* setting up a pointer to them as you would need to with `ST` or `LD`. The 32 "Low I/O registers" additionally have bit-level access instructions `CBI` and `SBI` to clear and set bits, and `SBIC`/`SBIS` to skip the next instruction if a certain bit is set or cleared. On all AVRxt parts released so far, the low I/O registers are used only for the VPORTs, up to VPORTG or the last port on the part, whichever comes first. This means `VPORTG.OUT |= 1 << n`, *where n is known at compile-time and constant*, is a 1 clock cycle atomic operation , while `VPORTG.OUT = 1 << n` (note the `=` in lieu of `|=`) takes two clock cycles. For the latter, the first cycle is to put the value to be stored into a register, and the second is to write it with an `OUT` instruction. The GPIOR0-3 registers occupying the last 4 bytes in the low I/O space (those are user-defined registers to use as you choose. We use GPIOR0 internally during startup to record reset cause, and store two types of warnings applicable to tuning). The reset flag register is always cleared very early in startup to prevent dirty resets, and when using a bootloader, so that it can honor bootloader entry conditions on next reset). No other part of this core touches those registers, and we only set GPIOR0; we never read it. So all can be used freely, as long as you remember that GPIOR0 is not empty when you enter setup, and contains the reset cause flags. Other Low I/O registers are not used by the hardware.

The 32 "high I/O registers" are used even less - they only contain the the stack pointer, `RAMPZ` on the 128k DA/DB parts, `SREG`, and `CCP` (Configuration Change Protection - where `_PROTECTED_WRITE()` does it's magic to let you write to protected registers. That's all - 5 out of 32 registers are used, the rest are "reserved". On classic AVRs, registers for assorted peripherals that the designers thought would be accessed often were put into the I/O space, so it was a disappointment that they didn't put an alias of any other registers there. I'd vote for the intflags registers to be aliased there

## License
megaTinyCore itself is released under the [LGPL 2.1](LICENSE.md). It may be used, modified, and distributed freely, and it may be used as part of an application which, itself, is not open source (though any modifications to these libraries must be released under the LGPL as well). Unlike LGPLv3, if this is used in a commercial product, you are not required to provide means for users to update it.

The megaTinyCore hardware package (and by extension this repository) contains megaTinyCore as well as libraries, bootloaders, and tools. These are released under the same license, *unless specified otherwise*. For example, tinyNeoPixel and tinyNeoPixel_Static, being based on Adafruit's library, is released under GPLv3, as described in the `LICENSE.md` in those subfolders and within the body of the library files themselves.

The pyupdi-style serial uploader in megaavr/tools is built on pymcuprog from Microchip, which ~is not open source~ *has now been released under the open source MIT license!*

Any third party tools or libraries installed on behalf of megaTinyCore when installed via Board Manager (including but not limited to, for example, avr-gcc and avrdude) are covered by different licenses as described in their license files.<|MERGE_RESOLUTION|>--- conflicted
+++ resolved
@@ -37,11 +37,8 @@
 ### **Arduino 1.8.13 is *strongly* recommended**
 Older versions do not properly handle the programmers in the tools -> programmers menu, which degrades the UX rapidly as the number of installed cores increases. They are not suitable.
 
-<<<<<<< HEAD
-The newest versions (1.8.17, 1.8.18, and 1.8.19) may generate a "panic: no major version found" error and fail to compile any sketch. This bug is because versions starting with 1.8.14 do not expand the version property in platform.txt - [a relative of this bug](https://github.com/arduino/arduino-cli/pull/1830)  This is used only for manual installations and can be ignored if you install the core only via boards manager. If you want a manual install under 1.8.19 you must edit platform.txt to manually expand the version number (for example, verson=2.6.0). We appear to be back to the bad old days where only a small fraction of IDE releases are any good. :-(
-=======
-The next version added a bug that would fail with "panic: no major version found" error and fail to compile any sketch. It is not clear what triggers this bug, as it is not a missing major version define. The major, minor, and patch versions are specified in platform.txt. We appear to be back to the bad old days where only a small fraction of IDE releases are any good. :-(
->>>>>>> edd683dc
+The newest versions starting with 1.8.14 (including 1.8.17, 1.8.18, and 1.8.19) may generate a "panic: no major version found" error and fail to compile any sketch. This bug is because versions starting with 1.8.14 do not expand the version property in platform.txt - [a relative of this bug](https://github.com/arduino/arduino-cli/pull/1830)  This is used only for manual installations and can be ignored if you install the core only via boards manager. If you want a manual install under 1.8.19 you must edit platform.txt to manually expand the version number (for example, verson=2.6.0). We appear to be back to the bad old days where only a small fraction of IDE releases are any good. :-(
+
 
 When megaTinyCore is installed through board manager, the required version of the toolchain is installed automatically. All 0/1/2-Series parts are supported with no extra steps.
 

--- conflicted
+++ resolved
@@ -544,11 +544,7 @@
 
 This allows the application a convenient mechanism to restart itself without having to potentially wait through the bootloader attempting to communicate with whatever is connected to the serial port. The method shown below also resets the part significantly faster utilizing the "window" WDT functionality - that is, by telling the chip to reset if it receives a WDR instruction too soon - and then repeatedly sending that instruction until it resets.
 
-<<<<<<< HEAD
-```c
-=======
 ```c++
->>>>>>> 9f65265a
 void resetViaWDT() {
     _PROTECTED_WRITE(WDT.CTRLA,0x01); //enable the WDT, minimum timeout
     while (1) ; // spin until reset
@@ -607,15 +603,9 @@
 If your sketch requires that the TCB0 is used as the millis timer
 
 ```c
-<<<<<<< HEAD
-##ifndef MILLIS_USE_TIMERB0
-##error "This sketch is written for use with TCB0 as the millis timing source"
-##endif
-=======
 #ifndef MILLIS_USE_TIMERB0
 #error "This sketch is written for use with TCB0 as the millis timing source"
 #endif
->>>>>>> 9f65265a
 ```
 
 #### Core feature detection
@@ -638,21 +628,6 @@
 Each timer has a number associated with it, as shown below. This may be used by preprocessor macros (`#if` et. al.) or `if()` statenebts to check what `MILLIS_TIMER` is, or to identify which timer (if any) is associated with a pin using the `digitalPinToTimer(pin)` macro.
 
 ```c
-<<<<<<< HEAD
-##define NOT_ON_TIMER 0x00
-##define TIMERA0 0x10
-##define TIMERA1 0x08 // Not present on any tinyAVR
-##define TIMERB0 0x20
-##define TIMERB1 0x21
-##define TIMERB2 0x22 // Not present on any tinyAVR
-##define TIMERB3 0x23 // Not present on any tinyAVR
-##define TIMERB4 0x23 // Not present on any tinyAVR
-##define TIMERB5 0x23 // Not present on any tinyAVR
-##define TIMERD0 0x40
-##define DACOUT 0x80  // Not a timer - but used like one by analogWrite()
-##define TIMERRTC 0x90
-##define TIMERRTC_XTAL 0x91
-=======
 #define NOT_ON_TIMER 0x00
 #define TIMERA0 0x10
 #define TIMERA1 0x08 // Not present on any tinyAVR
@@ -666,7 +641,6 @@
 #define DACOUT 0x80  // Not a timer - but used like one by analogWrite()
 #define TIMERRTC 0x90
 #define TIMERRTC_XTAL 0x91
->>>>>>> 9f65265a
 ```
 
 ## Bootloader (Optiboot) Support

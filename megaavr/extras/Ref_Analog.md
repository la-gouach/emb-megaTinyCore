# ADC/DAC Reference for megaTinyCore
These parts all have a large number of analog inputs (11 pins on 20 and 24-pin 0/1-series, 15 on 2-series, 9 on 14-pin parts and 5 on 8-pin parts.) - plus the one on the UPDI pin which is not totally usable because the UPDI functionality). They can be read with analogRead() like on a normal AVR. While the `An` constants (ex, `A3`) are supported, and will read from the ADC channel of that number, they are in fact defined as then digital pin shared with that channel. Using the `An` constants is deprecated - the recommended practice is to just use the digital pin number, or better yet, use `PIN_Pxn` notation when calling analogRead(). Particularly with the release of 2.3.0 and tinyAVR 2-series support, a number of enhanced ADC features have been added to expose more of the power of the sophisticated ADC in these parts.

**Be sure to disable to the ADC prior to putting the part to sleep if low power consumption is required!**

## Reference Voltages
Analog reference voltage can be selected as usual using analogReference(). Supported reference voltages are listed below:

| tinyAVR 0/1-series                     | VDD<sub>min</sub> | tinyAVR 2-series, Dx, and EA            | VDD<sub>min</sub> |
|----------------------------------------|--------|-----------------------------------------|--------|
| `VDD` (Vcc/supply voltage - default)   | n/a    | `VDD` (Vcc/supply voltage - default)    | n/a    |
| `INTERNAL0V55`                         | 1.8V   | `INTERNAL1V024`                         | 1.8    |
| `INTERNAL1V1`                          | 1.8V   | `INTERNAL2V048`                         | 2.6    |
| `INTERNAL1V5`                          | 1.9V   | `INTERNAL4V096`                         | 4.6    |
| `INTERNAL2V5`                          | 2.9V   | `INTERNAL2V500`                         | 3.0    |
| `INTERNAL4V3` (alias of INTERNAL4V34)  | 4.75V  | `INTERNAL4V1` (alias of INTERNAL4V096)  | -      |
| `INTERNAL4V34`                         | -      | `EXTERNAL`                              | V<sub>ref</sub>+0.5V |
| `EXTERNAL` (16k and 32k 1-series only) | V<sub>ref</sub>+0.4V |                           |        |

### Important notes regarding reference voltages

<<<<<<< HEAD
Note the change from the heinous near random reference voltages 0/1-series to maximally convenient ones on everything later. Why do I say maximally convenient? Consider a 12-bit ADC conversion, using the INTERNAL4V096 reference and no other funny stuff going on:
=======
1. We do not provide a reference named "INTERNAL" like some classic AVR cores do; because the available voltages vary, this would be a detriment to cross-compatibility - by generating code that would compile, but behave differently, that would introduce the potential for new bugs that would be difficult to debug. Especially since the internal reference voltage isn't the same one that classic AVRs where that usage was commonplace is.... and so these would behave wrongly no matter what was done; minor modifications to sketches are required wheever the internal references are used when porting from classic to modern AVRs.
>>>>>>> e6c66ff6

2. As you can see in the table above, more conservative values were spec'ed for the 2-series. this could be because of increased sensitivity of the ADC to adverse operating conditions, or may reflect a generally more careful and deliberate approach taken with the 2-series (compare the length of the errata for the 2-series with the 1-series, for example).

3. The External Reference option on the 16k and 32k 1-series parts - like most of the other features specific to just those parts - was added is a somewhat slapdash manner. They say, and I quote:
```text
When using the external reference voltage VREFA, configure ADCnREFSEL[0:2] in the corresponding VREF.CTRLn
register to the value that is closest, but above the applied reference voltage. For external references higher than
4.3V, use ADCnREFSEL[0:2] = 0x3 [4.3V].
```
However, one must NOT have ADCnREFEN bit set when using an external reference, so it's far from clear why the above is required, this warning was never present until 2.5.12, and nobody complained. This suggests that it one of the following is true:
  a. Configuring refsel per the datasheet isn't that important afterall, or makes small enough difference in accuracy that it has gone unnoticed so far.
  b. Failure to configure refsel per the datasheet causes only poor ADC accuracy, and the few individuals using an external reference read the relevant paragraph in the datasheet and configured refsel.
  b. Configuring refsel per the datasheet is a *safeguard* against some undesirable outcome that could occur if ADCnREFEN was also set with an external reference.
  c. Configuring refsel per the datasheet is a safeguard against some undesirable outcome that could occur whether or not ADCnREFEN is set, but the undesirable outcome impacts the internal references only, and the few people who have encountered this have not encountered the consequences because the don't use the internal reference source
  d. Nobody is using the external voltage reference on these things in the first place.

My guess (and it is ONLY A **GUESS**) is that b or c is the case, and the undesired outcome takes the form of damage to the selected analog reference. Which will usually be 0.55V. if all that was done was immediately set it to the external reference. That reference voltage is rarely used, so this could plausibly have gone unnoticed by megaTinyCore users.

analogReference() as you know takes only a single argument, and the overhead of measuring an external reference voltaqge to determine what the internal reference should be set to in order to comply with that restriction would be prohibitive. If you are using the external reference on the 1-series parts, first call analogReference with a internal reference per their quoted instructions, then set it to the external reference.

3. Note the change from the heinous near random reference voltages used on the 0/1-series - which you often end up either checking against thresholds calculated at compile time or using floating point math in order to do anything useful with - to maximally convenient ones on everything released later than the 0/1-series. I say they are maximally convenient because with 12-bit resolution selected, 4.096V, 2.048V, and 1.024V references corresopond to 1 mV/LSB, 0.5mv/LSB, and 0.25mv/LSB.

4. On 0/1-series, you must be sure to slow down the ADC clock with analogClockSpeed after choosing the 0.55V reference, as it has a much more restricted operating clock speed range: 100 - 260 kHZ. The other references can be used at 200 - 2000 kHz.

## Internal Sources
In addition to reading from pins, you can read from a number of internal sources - this is done just like reading a pin, except the constant listed in the table below is used instead of the pin name or pin number:
| tinyAVR 0/1-series                     | tinyAVR 2-series                    | AVRDA            | AVRDB             | AVRDD             | AVR EA           |
|----------------------------------------|-------------------------------------|------------------|-------------------|-------------------|------------------|
| `ADC_INTREF`                           | `ADC_VDDDIV10`                      | `ADC_TEMPERATURE`| `ADC_VDDDIV10`    | `ADC_VDDDIV10`    | `ADC_VDDDIV10`   |
| `ADC_TEMPERATURE`                      | `ADC_TEMPERATURE`                   | `ADC_GROUND` *   | `ADC_TEMPERATURE` | `ADC_TEMPERATURE` | `ADC_TEMPERATURE`|
| `ADC_DAC0` (1-series only)             | `ADC_GROUND` (offset calibration?)  | `ADC_DACREF0` *  | `ADC_GROUND` *    | `ADC_GROUND`      | `ADC_GROUND`     |
| `ADC_GROUND` (offset calibration?)     | `ADC_DACREF0`                       | `ADC_DACREF1` *  | `ADC_DACREF0` *   | `ADC_DACREF0`     | `ADC_DACREF0`    |
| `ADC_DACREF0` (alias of ADC_DAC0)      | `ADC_DAC0` (alias of `ADC_DACREF0`) | `ADC_DACREF2` *  | `ADC_DACREF1` *   | `ADC_DAC0`        | `ADC_DACREF1`    |
| `ADC_PTC` (not particularly useful)    |                                     | `ADC_DAC0`       | `ADC_DACREF2` *   | `ADC_VDDIO2DIV10` | `ADC_DAC0`       |
| 'ADC1_DACREF1' (16/32k 1-series only)† |                                     |                  | `ADC_DAC0` *      | `ADC_BGTEMPSNSE`? |                  |
| 'ADC1_DACREF2' (16/32k 1-series only)† |                                     |                  | `ADC_VDDIO2DIV10` |                   |                  |


The Ground internal sources are presumably meant to help correct for offset error. On Classic AVRs they made a point of talking about offset cal for differential channels. They are thus far silent on this, though a great deal of tech briefs related to the new ADC has been coming out, greatly improving the quality of the available information.

DACREF0 is the the reference voltage for the analog comparator, AC0. On the 1-series, this is the same as the `DAC0` voltage (yup, the analog voltage is shared). Analog comparators AC1 and AC2 on 1-series parts with at least 16k of flash also have a DAC1 and DAC2 to generate a reference voltage for them (though it does not have an output buffer), . On the 2-series, this is only used as the AC0 reference voltage; it cannot be output to a pin. . Unlike the AVR DA-series parts, which have neither `VDDDIV10` nor `INTREF` as an option so reading the reference voltage through `DACREF0` was the only way to determine the operating voltage, there is not a clear use case for the ability to measure this voltage.

`*` Note that the I/O headers omit several options listed in the datasheet; For Dx-series, DACREF options aren't listed in the I/O headers for MUXPOS or Ground, but we still provide the constants listed above, consistent with the datasheet.
`?` The DD-series lists a "BGTEMPSENSE" option in the preliminary datasheet. It's supposed to be a better temperature sensor. It is not mentioned anywhere other than the muxpos table, and may end up being dropped from the final datasheet. This will be classified as an AVR Research Mystery if full information isn't available when silicon starts shipping, with the reward for someone who figures out and finds that it works being an DD-series breakout board, with chip mounted, of your choice (or a quantity of bare boards TBD). If you find, sadly, that it doesn't work, you'll still be eligible for a bounty of a smaller number of bare DD-breakout boards.
`†` This options is available only on ACD1 of the tinyAVR 1-series parts.

### Analog Resolution
The hardware supports increasing the resolution of analogRead() to the limit of the hardware's native resolution (10 or 12 bits); Additionally, we provide automatic oversampling and decimation up to the limit of what can be gathered using the accumulation feature allowing up to 13 bits of resolution (17 on 2-series); this is exposed through the `analogReadEnh()` function detailed below.

### A second ADC? *1-series only*
On some parts, yes! The "good" 1-series parts (1614, 1616, 1617, 3216, and 3217) have a second ADC, ADC1. On the 20 and 24-pin parts, these could be used to provide analogRead() on additional pins (it can also read from DAC2). Currently, there are no plans to implement this in the core due to the large number of currently available pins. Instead, it is recommended that users who wish to "take over" an ADC to use it's more advanced functionality choose ADC1 for this purpose. See [ADC free-run and more](ADCFreerunAndMore.md) for some examples of what one might do to take advantage of it (though it has not been updated for the 2-series yet.  As of 2.0.5, megaTinyCore provides a function `init_ADC1()` which initializes ADC1 in the same way that ADC0 is (with correct prescaler for clock speed and VDD reference). On these parts, ADC1 can be used to read DAC1 (DACREF1) and DAC2 (DACREF2), these are channels `0x1B` and `0x1E` respectively. ~The core does not provide an equivalent to analogRead() for ADC1 at this time.~

#### using ADC1 just like a second ADC0
This is a heinous waste of the second ADC. However it can be done - the followiging functions are are provided, which are identical to their normal counterparts, on devices with the second ADC:
* init_ADC1
* analogReference1
* analogClockSpeed1
* analogRead1
* analogSampleDuration1
* analogReadEnh1

If you are using this, you must call init_ADC1() before using any of them.

### ADC Sampling Speed
megaTinyCore takes advantage of the improvements in the ADC on the newer AVR parts to improve the speed of analogRead() by more than a factor of three over classic AVRs! The ADC clock which was - on the classic AVRs - constrained to the range 50-200kHz - can be cranked up as high as 1.5MHz at full resolution! On the 0/1-series, we use 1MHz at 16/8/4 MHz system clock, and 1.25 MHz at 20/10/5 MHz system clock. To compensate for the faster ADC clock, we set the sample duration to 14 to extend the sampling period from the default of 2 ADC clock cycles to 16 - providing approximately the same sampling period as on classic AVRs (which is probably a conservative decision). On the 2-series, the corresponding setting has only 0.5 or 1 ADC clock added to it, so we set it to 15 - however, it can be set all the way up to 255. The ADC clock is run at approx. 2.5 MHz on the 2-series parts.  If you are measuring a lower impedance signal and need even faster `analogRead()` performance - or if you are measuring a high-impedance signal and need a longer sampling time, you can adjust that setting with `analogSampleDuration()` detailed below.

## ADC Function Reference
This core includes the following ADC-related functions. Out of the box, analogRead() is intended to be directly compatible with the standard Arduino implementation. Additional functions are provided to use the advanced functionality of these parts and further tune the ADC to your application.

### getAnalogReference() and getDACReference()
These return the numbers listes in the reference table at the top as a `uint8_t`

### analogRead(pin)
The standard analogRead(). Single-ended, and resolution set by analogReadResolution(), default 10 for compatibility. Negative return values indicate an error that we were not able to detect at compile time. Return type is a 16-bit signed integer (`int` or `int16_t`).

### analogReadResolution(resolution)
Sets resolution for the analogRead() function. Unlike stock version, this returns true/false. *If it returns false, the value passed was invalid, and resolution was set to the default, 10 bits*. Note that this can only happen when the value passed to it is determined at runtime - if you are passing a compile-time known constant which is invalid, we will issue a compile error. The only valid values are those that are supported natively by the hardware, plus 10 bit, even if not natively supported, for compatibility.
Hence, the only valid values are 10 and 12. The EA-series will likely launch with the same 8bit resolution option as tinyAVR 2-series which would add 8 to that list.

This is different from the Zero/Due/etc implementations, which allow you to pass anything from 1-32, and rightshift the minimum resolution or leftshift the maximum resolution as needed to get the requested range of values. Within the limited resources of an 8-bit AVR with this is a silly waste of resources, and padding a reading with zeros so it matches the format of a more precise measuring method is in questionable territory in terms of best practices. Note also that we offer oversampling & decimation with `analogReadEnh()` and `analogReadDiff()`, which can extend the resolution while keep the extra bits meaningful at the cost of slowing down the reading. `analogReadResolution()` only controls the resolution of analogRead() itself. The other functions take desired resolution as an argument, and restore the previous setting.

### analogSampleDuration(duration)
Sets sampling duration (SAMPLEN), the sampling time will be 2 + SAMPLEN ADC clock cycles. Sampling time is the time the sample and hold capacitor is connected to the source before beginning conversion. For high impedance voltage sources, use a longer sample length. For faster reads, use a shorter sample length.
speed. This returns a `bool` - it is `true` if value is valid.

This value is used for all analog measurement functions.

| Part Series | Sample time<br/>(default)  | Conversion time | Total analogRead() time | SAMPDUR/SAMPLEN | ADC clock sample time |
|-------------|--------------|-----------------|-------------------------|-----------------|-----------------------|
| Classic AVR |        12 us |           92 us |                  104 us | No such feature | 1.5                   |
| 0/1-series  |        12 us |       8.8-10 us |              20.8-22 us |     7, 9, or 13 | 2 + SAMPLEN           |
| Dx 10-bit   |   apx. 12 us |  approx.  10 us | Approximately  21-22 us |              14 | 2 + SAMPLEN           |
| Dx 12-bit   |   apx. 12 us |  approx.  12 us | Approximately  23-24 us |              14 | 2 + SAMPLEN           |
| 2-series    |  apx. 6.4 us |  approx. 5.6 us | Approximately     12 us |              15 | 1 + SAMPDUR           |
| EA-series   |  apx. 6.4 us |  approx. 5.6 us | Approximately     12 us |              15 | 1 + SAMPDUR           |


On the 2-series, we are at least given some numbers: 8pF for the sample and hold cap, and 10k input resistance so a 10k source impedance would give 0.16us time constant, implying that even a 4 ADC clock sampling time is excessive, but at such clock speeds, impedance much above that would need a longer sampling period. You probab

### analogReadEnh(pin, res=ADC_NATIVE_RESOLUTION, gain=0)
Enhanced `analogRead()` - Perform a single-ended read on the specified pin. `res` is resolution in bits, which may range from 8 to `ADC_MAX_OVERSAMPLED_RESOLUTION`. This maximum is 13 bits for 0/1-series parts, and 17 for 2-series. If this is less than the native ADC resolution, that resolution is used, and then it is right-shifted 1, 2, or 3 times; if it is more than the native resolution, the accumulation option which will take 4<sup>n</sup> samples (where `n` is `res` native resolution) is selected. Note that maximum sample burst reads are not instantaneous, and in the most extreme cases can take milliseconds. Depending on the nature of the signal - or the realtime demands of your application - the time required for all those samples may limit the resolution that is acceptable. The accumulated result is then decimated (rightshifted n places) to yield a result with the requested resolution, which is returned. See [Atmel app note AVR121](https://ww1.microchip.com/downloads/en/appnotes/doc8003.pdf) - the specific case of the new ADC on the Ex and tinyAVR 2-series is discussed in the newer DS40002200 from Microchip, but it is a rather vapid document). Alternately, to get the raw accumulated ADC readings, pass one of the `ADC_ACC_n` constants for the second argument where `n` is a power of 2 up to 64 (0/1-series), or up to 1024 (2-series). Be aware that the lowest bits of a raw accumulated reading should not be trusted.; they're noise, not data (which is why the decimation step is needed, and why 4x the samples are required for every extra bit of resolution instead of 2x). On 2-series parts *the PGA can be used for single ended measurements*. Valid options for gain on the 2-series are 0 (PGA disabled, default), 1 (unity gain - may be appropriate under some circumstances, though I don't know what those are), or powers of 2 up to 16 (for 2x to 16x gain). On AVR Dx and tinyAVR 0/1-series parts, the gain argument should be omitted or 0; these do not have a PGA.

| Part Series | Max Acc.     | result trunc?   | Maximum acc+decimate | Max PGA gain  |
|-------------|--------------|-----------------|----------------------|---------------|
| 0/1-series  |   64 samples |  N/A            |             13 bits  | N/A - no PGA  |
| Dx-series   |  128 samples |  16 bits max    |             15 bits  | N/A - no PGA  |
| 2-series    | 1024 samples |  No             |             17 bits  | 0/1/2/4/8/16x |
| EA-series   | 1024 samples |  No             |             17 bits  | 0/1/2/4/8/16x |

**WARNING** trying to take 17-bit readings on a 2-series/EA-series will tale a long time for each sample. If the sample is changing, the results will be garbage.
**WARNING** Extreme attention is resuired to make the least significant bits meaningful, especially when oversampling at decimating to 17 bits. This means very careful hardware design. Otherwise, you will be very accurately measuring the noise and error courses. I am praying that the EA-series will have AVDD on a separate power domain and invite us to filter it further to improve analog stability. In any event, quality external ADC reference is recommended when high accuracy is required.

```c++
  int32_t adc_reading = analogReadEnh(PIN_PD2, 13); //be sure to choose a pin with ADC support. The Dx-series and tinyAVR have ADC on very different sets of pins.
  // Measure voltage on PD2, to 13 bits of resolution.
  // AVR Dx, Ex, and tinyAVR 2-series this will be sampled 4 times using the accumulation function, and then rightshifted once
  // tinyAVR 0/1-series, this will be sampled 64 times, as we need 3 more bits, hence we need to take 2^(3*2) = 64 samples then rightshift them 3 times.,
  int32_t adc_reading2 = analogReadEnh(PIN_PD2, ADC_ACC128);
  // Take 128 samples and accumulate them. This value, k, is 19 bits wide; on Dx-series parts, this is truncated to 16 bits - the hardware does not expose the three LSBs. 0/1-series can only measure to 15
```

Negative values from ADC_ENH always indicate a runtime error; these values are easily recognized, as they are huge negative numbers

### analogReadDiff(positive, negative, res=ADC_NATIVE_RESOLUTION, gain=0) **2-series only**
Differential `analogRead()` - returns a `long` (`int32_t`), not an `int` (`int16_t`). Performs a differential read using the specified pins as the positive and negative inputs. Any analog input pin can be used for the positive side, but only inputs on PORTA, or the constants `ADC_GROUND` or `ADC_DAC0` can be used as the negative input. Information on available negative pins for the Ex-series is not yet available, but is expected to be a subset of available analog pins. The result returned is the voltage on the positive side, minus the voltage on the negative side, measured against the selected analog reference. The `res` parameter works the same way as for `analogReadEnh()`, as does the `gain` function. Gain becomes FAR more useful here than in single-ended mode as you can now take a very small difference and "magnify" it to make it easier to measure. Be careful when measuring very small values here, this is a "real" ADC not an "ideal" one, so there is a non-zero error, and through oversampling and/or gain, you can magnify that such that it looks like a signal.

```c++
  int32_t diff_first_second = analogReadDiff(PIN_PA1, PIN_PA2, 12, 0);
  // Simple differential read to with PA1 as positive and PA2 as negative. Presumable these are close in voltage.
  // (I used two pots and manually adjusted them to be very close; also could have done like 10k-100ohm-10k resistor network)
```

The 32-bit value returned should be between -65536 and 65535 at the extremes with the maximum 17-bit accumulation option, or, 32-times that if using raw accumulated values (-2.1 million to 2.1 million, approximately)

Error values are negative numbers close to -2.1 billion, so it should not be challenging to valid values from errors.

### analogClockSpeed(int16_t frequency = 0, uint8_t options = 0)
The accepted options for frequency are -1 (reset ADC clock to core default (depends on part)), 0 (make no changes - just report current frequency) or a frequency, in kHz, to set the ADC clock to. Values between 125 and 1500 are considered valid for 0/1-series parts, up to 2000 kHZ for Dx-series, and for EA-series and 2-series parts 300-3000 with internal reference, and 300-6000 with Vdd or external reference. The prescaler options are discrete, not continuous, so there are a limited number of possible settings (the fastest and slowest of which are often outside the rated operating range). The core will choose the highest frequency which is within spec, and which does not exceed the value you requested. If a 1 is passed as the second argument, the validity check will be bypassed; this allows you to operate the ADC out of spec if you really want to, which may have unpredictable results. Microchiop documentation has provided little in the way of guidance on selecting this (or other ADC parameters) other than giving us the upper and lower bounds.

**Regardless of what you pass it, it will return the frequency in kHz**

The 0/1-series has prescalers in every power of two from 2 to 256, and at the extreme ends, typical operating frequencies will result in an ADC clock that is not in spec.

The 2-series has a much richer selection of prescalers: Every even number up to 16, then 20, 24, 28, 32, 40, 48, 56, and 64, giving considerably more precision in this adjustment.

In either case you don't need to know the range of prescalers, just ask for a frequency and we'll get as close as possible without exceeding it, and tell you what was picked

```c++
// ******* for both *******
Serial.println(analogClockSpeed());     // prints something between 1000 and 1500 depending on F_CPU
analogClockSpeed(300);                  // set to 300 kHz
Serial.println(analogClockSpeed());     // prints a number near 300 - the closest to 300 that was possible without going over.

// ****** For Dx-series *******
Serial.println(analogClockSpeed(3000)); // sets prescaler such that frequency of ADC clock is as
// close to but not more than 2000 (kHz) which is the maximum supported according to the datasheet.
// Any number of 2000 or higher will get same results.
Serial.println(analogClockSpeed(20));   // A ridiculously slow ADC clock request.
// Datasheet says minimum is 125, maximum prescale(256) would give 93.75 kHz - but that's not
// within spec, and no second argument was passed; we will instead set to 128 prescaler
// for clock speed of 187.5 kHz and will return 187,
Serial.println(analogClockSpeed(20, 1)); // As above, but with the override of spec-check
// enabled, so it will set it as close to 20 as it can (93.75) and return 93.

// ****** For Ex-series *******
Serial.println(analogClockSpeed(20000));   // Above manufacurer max spec, so seeks out a value that
// is no larger than that spec; 3000 if internal reference selected or 6000 otherwise.
Serial.println(analogClockSpeed(20000,1)); // Above manufacturer's spec. but we instruct
// it to ignore the spec and live dangerously. The requested speed, far in excess of the
// maximum obtainable (which is several times the maximum supported) speed, with limits bypassed,
// will lead it to choose the fastest possible ADC clock, which is only prescaled by a factor of 2,
// and return that value, likely 8000 or 10000 unless for 16 or 20 MHz. (higher if you're overclocking
// the chip in general too). One version that was released shortly after the 2-series contained a bug that would always set the
// ADC prescaler to the minimum. And I'd written about how disappointed I was in the new ADC. After fixing the bug, things improved significantly.
// I am favorably impressed by how well the poor overclocked ADC performed, despite being overclocked

// ******* For both *******
int returned_default = analogClockSpeed(-1); // reset to default value, around 1000 - 1500 kHz for Dx or 0/1-series tiny, and around 2500 for Ex or 2-series tiny.

Serial.println(returned_default);  // will print the same as the first line, assuming you hadn't changed it prior to these lines.
```
If anyone undertakes a study to determine the impact of different ADC clock frequency on accuracy, take care to adjust the sampling time to hold that constant. I would love to hear of any results; I imagine that lower clock speeds should be more accurate, but within the supported frequency range, I don't know whether these differences are worth caring about.
I've been told that application notes with some guidance on how to best configure the ADC for different jobs is coming. Microchip is aware that the new ADC has a bewildering number of knobs compared to classic AVRs, where there was typically only 1 degree of freedom, the reference, which is simple to pick and undeerstand, since only one prescaler setting was in spec.

### getAnalogReadResolution()
Returns either 8, 10 or 12 (2-series only), the current resolution set for analogRead.

### getAnalogSampleDuration()
Returns the number of ADC clocks by which the minimum sample length has been extended.

### ADC Runtime errors
When taking an analog reading, you may receive a value near -2.1 billion - these are runtime error codes.
The busy and disabled errors are the only ones that we never know at compile time.
| Error name                     |     Value   | Notes
|--------------------------------|-------------|---------------------------------------------------------------------
|ADC_ERROR_INVALID_CLOCK         |      -32764 | Returned by analogSetClock() if, somehow, it fails to find an appropriate value. May be a cant-happen.
|ADC_ERROR_BAD_PIN_OR_CHANNEL    |      -32765 | The specified pin or ADC channel does not exist or does support analog reads.
|ADC_ERROR_BUSY                  |      -32766 | The ADC is busy with another conversion.
|ADC_ERROR_DISABLED              |      -32767 | The ADC is disabled at this time. Did you disable it before going to sleep and not re-enable it?
|ADC_ENH_ERROR_BAD_PIN_OR_CHANNEL| -2100000000 | The specified pin or ADC channel does not exist or does support analog reads.
|ADC_ENH_ERROR_BUSY              | -2100000001 | The ADC is busy with another conversion.
|ADC_ENH_ERROR_RES_TOO_LOW       | -2100000003 | Minimum ADC resolution is 8 bits. If you really want less, you can always rightshit it.
|ADC_ENH_ERROR_RES_TOO_HIGH      | -2100000004 | Maximum resolution, using automatic oversampling and decimation is less than the requested resolution.
|ADC_DIFF_ERROR_BAD_NEG_PIN      | -2100000005 | analogReadDiff() was called with a negative input that is not valid.
|ADC_ENH_ERROR_DISABLED          | -2100000007 | The ADC is currently disabled. You must enable it to take measurements. Did you disable it before going to sleep and not re-enable it?

<<<<<<< HEAD
IF you get the ADC_ERROR_DISABLED, most likely you disabled the ADC with ADCPowerOptions to save power in sleep, and forgot to re-enable it.

### PrintADCRuntimeError(uint32_t error, &UartClass DebugSerial)
=======
### printADCRuntimeError(uint32_t error, &UartClass DebugSerial)
>>>>>>> e6c66ff6
Pass one of the above runtime errors and the name of a serial port to get a human-readable error message. This is wasteful of space, do don't include it in your code unless you need to.
```
int32_t adc_reading=AnalogReadDiff(PIN_PA1, PIN_PA2);
if (adc_reading < -32768 ) {
  Serial.println("An error was returned while taking a differential reading!")
  printADCRuntimeError(adc_reading, Serial);
}
```

### ADCPowerOptions(options) *2-series only prior to 2.5.12* For compatibility, a much more limited version is provided for 0/1-series. See below
The PGA requires powere when turned on. It is enabled by any call to `analogReadEnh()` or `analogReadDiff()` that specifies valid gain > 0; if it is not already on, this will slow down the reading. By default we turn it off afterwards. There is also a "low latency" mode that, when enabled, keeps the ADC reference and related hardware running to prevent the delay (on order of tens of microseconds) before the next analog reading is taken. We use that by default, but it can be turned off with this function.
Generate the argument for this by using one of the following constants, or bitwise-or'ing together a low latency option and a PGA option. If only one option is supplied, the other configuration will not be changed. Note that due to current errata, you **must** have LOW_LAT enabeld
* `LOW_LAT_OFF`     Turn off low latency mode. *2-series only*
* `LOW_LAT_ON`      Turn on low latency mode. *2-series only*
* `PGA_OFF_ONCE`    Turn off the PGA now. Don't change settings; if not set to turn off automatically, that doesn't change. *2-series only*
* `PGA_KEEP_ON`     Enable PGA. Disable the automatic shutoff of the PGA. *2-series only*
* `PGA_AUTO_OFF`    Disable PGA now, and in future turn if off after use. *2-series only*
* `ADC_ENABLE`      Enable the ADC if it is currently disabled.     *new 2.5.12*
* `ADC_DISABLE`     Disable the ADC to save power in sleep modes.   *new 2.5.12*
* `ADC_STANDBY_ON`  Turn on ADC run standbv mode                    *new 2.5.12*
* `ADC_STANDBY_OFF` Turn off ADC run standby mode                   *new 2.5.12*

Example:
```c
ADCPowerOptions(LOW_LAT_ON  | PGA_KEEP_ON );            //  low latency on. Turn the PGA on, and do not automatically shut it off. Maximum power consumption, minimum ADC delays.
ADCPowerOptions(LOW_LAT_OFF | PGA_AUTO_OFF);            //  low latency off. Turn off the PGA and enable automatic shut off. Minimum power consumption, maximum ADC delays. **ERRATA WARNING** turning off LOWLAT can cause problems on 2=series parts! See the errata for the sopecific part you are using.)
ADCPowerOptions(ADC_DISABLE);                           //  turn off the ADC.
ADCPowerOptions(ADC_ENABLE                              //  Turn the ADC back on. If LOWLAT mode was on, when you turned off the ADC it will still be on,. Same with the other options.
```
<<<<<<< HEAD
As of 2.5.12 we will always disable and re-enable the ADC if touching LOWLAT, in the hopes that this will work around the lowlat errata consistently.
**it is still recommended to call ADCPowerOptions(), if needed, before any other ADC-related functions** unless you fully understand the errata and the rammifications of your actions.
**On most 2-series parts LOWLAT mode is REQUIRED in order to use the PGA when not using an internal reference, or measuring the DACREF!**
=======
As of 2.5.12 this function will always disable and reenable the ADC if touching LOWLAT, in the hopes that this will work around the LOWLAT errata consistently. **On most 2-series parts LOWLAT mode is REQUIRED in order to use the PGA when not using an internal reference, or measuring the DACREF!** This is a silicon bug, see the appropriate errata sheet for your parts.
>>>>>>> e6c66ff6

Lowlat mode is enabled by default for this reason, as well as to generally improve performance. Disabling the ADC will end the power consumption associated with it.

On 0/1-series parts, this function supports functions that are far more lited, sinmce there are few power optionas.
Only the following are supported
* `ADC_ENABLE`      Enable the ADC if it is currently disabled.     *new 2.5.12*
* `ADC_DISABLE`     Disable the ADC to save power in sleep modes.   *new 2.5.12*
* `ADC_STANDBY_ON`  Turn on ADC run standbv mode                    *new 2.5.12*
* `ADC_STANDBY_OFF` Turn off ADC run standby mode                   *new 2.5.12*

In all cases, if no command to turn on or off an option is passed the current setting will remain unchanged

### DAC Support
The 1-series parts have an 8-bit DAC which can generate a real analog voltage. This generates voltages between 0 and the selected VREF (which cannot be VDD, unfortunately). Set the DAC reference voltage via the `DACReference()` function - pass it one of the `INTERNAL` reference options listed under the ADC section above. This voltage must be half a volt lower than Vcc for the voltage reference to be accurate. The DAC is exposed via the analogWrite() function: Call `analogWrite(PIN_PA6,value)` to set the voltage to be output by the DAC. To turn off the DAC output, call digitalWrite() on that pin; note that unlike most* PWM pins `analogWrite(PIN_PA6,0)` and `analogWrite(PIN_PA6,255)` do not act as if you called digitalWrite() on the pin; 0 or 255 written to the `DAC0.DATA` register; thus you do not have to worry about it applying the full supply voltage to the pin (which you may have connected to sensitive devices that would be harmed by such a voltage) if let the calculation return 255; that will just output 255/256ths of the reference voltage.

The 2-series and 0-series dont have DACs, though the 2-series analog comparator has a "DACREF" and 8-bit reference DAC that can only be used as one side of the AC. This should be used through the Comparator library.


## Analog *channel* identifiers
The ADC is configured in terms of channel numbers, not pin numbers. analogRead() hence converts the number of a pin with an analog channel associated with it to the number of that analog channel, so there is no need to deal with the analog channel numbers. The one exception to that is in the case of the non-pin inputs, the constants like ADC_DAC and ADC_VDDDIV10. I have a simple system to internally signal when a number isn';'t an digital pin number, but is instead an analog channel number: Simply set the high bit. I refer to these as analog channel identifiers. When the high bit is masked off, these are the value that you must set the MUX to in order to use this input source. No AVR has ever had more than 127 pins, much less that many analog channels, so this shouldn't be an issue. With 254 valid values, the current design provides room for 127 digital pins and 127 analog inputs, where the largest modern AVRs have only 56 I/O pins (it will be a technical challenge to surpass that, because they don't have any more registers for the VPORTs, and analog multiplexers that only go up to 73 (they use the second highest bit to denote non-pin inputs. )

These numbers (they do have defines in the variants, and `ADC_CH()` will take an analog channel number (ex, "0") and turn it into the analog channel identifier. But you never need to do that unless you're getting very deep into a custom ADC library) The most common example when channels are used is when reading from things that are not pins - like the internal tap on the DAC output, or the VDDDIV10 value to find the supply voltage. These may overlap with pin numbers. Also internally, channel numbers are sometimes passed between functions. They are defined for pins that exist as analog channels, with names of rthe form `AINn` but **you should never use the AIN values** except in truly extraordinary conditions, and even then it's probably inappropriate. However I felt like mention of them here wax needed. Some macros abd helper funbctions involved are:

```text
digitalPinToAnalogInput(pin)    - converts an digital pin to an anbalog channel *without* the bit that says it's a channel (designed for the very last step of analogRead preparationm where we turn the pin number into the channel to set the MUX)
digitalPinToAnalogInput1(pin)   - As above.... except for ADC1
analogChannelToDigitalPin(p)    - converts an analog channel *number* to a digital pin.
analogInputToDigitalPin(p)      - converts an analog channel identifier to a digital pin number.
digitalOrAnalogPinToDigital(p)  - converts an analog channel identifier or digital pin to a digital pin number
ADC_CH(channel number)          - converts channel numbers to analog chaannel identifier

```

Try not to use these unless you're getting really deep into library development and direct interaction with the ADC; we provide all the constants you will need. listed above.

## A word of warning to capacitive touch sensing applications
Libraries exist that use trickery and the ADC to measure capacitance, hence detect touch/proximity. Most of these libraries (since Atmel always locked up QTouch) relied on the leftover charge in the ADC S&H cap. The magnitute of this source of error is much larger on classic AVRs. It is considered undesirable (this is why when changing ADC channels in the past, you were advised to throw out the first couple of readings!) and with each generation, this has been reduced. There are still ways to do this effectively on the 2series, but require very different approaches.<|MERGE_RESOLUTION|>--- conflicted
+++ resolved
@@ -19,11 +19,9 @@
 
 ### Important notes regarding reference voltages
 
-<<<<<<< HEAD
-Note the change from the heinous near random reference voltages 0/1-series to maximally convenient ones on everything later. Why do I say maximally convenient? Consider a 12-bit ADC conversion, using the INTERNAL4V096 reference and no other funny stuff going on:
-=======
+
 1. We do not provide a reference named "INTERNAL" like some classic AVR cores do; because the available voltages vary, this would be a detriment to cross-compatibility - by generating code that would compile, but behave differently, that would introduce the potential for new bugs that would be difficult to debug. Especially since the internal reference voltage isn't the same one that classic AVRs where that usage was commonplace is.... and so these would behave wrongly no matter what was done; minor modifications to sketches are required wheever the internal references are used when porting from classic to modern AVRs.
->>>>>>> e6c66ff6
+
 
 2. As you can see in the table above, more conservative values were spec'ed for the 2-series. this could be because of increased sensitivity of the ADC to adverse operating conditions, or may reflect a generally more careful and deliberate approach taken with the 2-series (compare the length of the errata for the 2-series with the 1-series, for example).
 
@@ -230,13 +228,7 @@
 |ADC_DIFF_ERROR_BAD_NEG_PIN      | -2100000005 | analogReadDiff() was called with a negative input that is not valid.
 |ADC_ENH_ERROR_DISABLED          | -2100000007 | The ADC is currently disabled. You must enable it to take measurements. Did you disable it before going to sleep and not re-enable it?
 
-<<<<<<< HEAD
-IF you get the ADC_ERROR_DISABLED, most likely you disabled the ADC with ADCPowerOptions to save power in sleep, and forgot to re-enable it.
-
-### PrintADCRuntimeError(uint32_t error, &UartClass DebugSerial)
-=======
 ### printADCRuntimeError(uint32_t error, &UartClass DebugSerial)
->>>>>>> e6c66ff6
 Pass one of the above runtime errors and the name of a serial port to get a human-readable error message. This is wasteful of space, do don't include it in your code unless you need to.
 ```
 int32_t adc_reading=AnalogReadDiff(PIN_PA1, PIN_PA2);
@@ -266,13 +258,11 @@
 ADCPowerOptions(ADC_DISABLE);                           //  turn off the ADC.
 ADCPowerOptions(ADC_ENABLE                              //  Turn the ADC back on. If LOWLAT mode was on, when you turned off the ADC it will still be on,. Same with the other options.
 ```
-<<<<<<< HEAD
+
 As of 2.5.12 we will always disable and re-enable the ADC if touching LOWLAT, in the hopes that this will work around the lowlat errata consistently.
 **it is still recommended to call ADCPowerOptions(), if needed, before any other ADC-related functions** unless you fully understand the errata and the rammifications of your actions.
 **On most 2-series parts LOWLAT mode is REQUIRED in order to use the PGA when not using an internal reference, or measuring the DACREF!**
-=======
-As of 2.5.12 this function will always disable and reenable the ADC if touching LOWLAT, in the hopes that this will work around the LOWLAT errata consistently. **On most 2-series parts LOWLAT mode is REQUIRED in order to use the PGA when not using an internal reference, or measuring the DACREF!** This is a silicon bug, see the appropriate errata sheet for your parts.
->>>>>>> e6c66ff6
+
 
 Lowlat mode is enabled by default for this reason, as well as to generally improve performance. Disabling the ADC will end the power consumption associated with it.
 
